--- conflicted
+++ resolved
@@ -7,27 +7,8 @@
 #include "math/LinearSpace.ih"
 #include "math/sampling.ih"
 #include "texture/Texture2D.ih"
-<<<<<<< HEAD
-
-struct HDRILight
-{
-  Light super;
-
-  linear3f light2world;
-  linear3f world2light;
-  const Texture2D *uniform
-      map; // Environment map in latitude / longitude format
-  const Distribution2D *uniform
-      distribution; // The 2D distribution used to importance sample
-  vec2f rcpSize; // precomputed 1/map.size
-  vec3f radianceScale; // scaling factor of emitted RGB radiance
-  vec3f position;  //HDRILight center position
-  float radius;    //HDRILight sphere radius
-};
-=======
 // c++ shared
 #include "HDRILightShared.h"
->>>>>>> fdda0889
 
 // Implementation
 //////////////////////////////////////////////////////////////////////////////
@@ -213,46 +194,6 @@
 // Exports (called from C++)
 //////////////////////////////////////////////////////////////////////////////
 
-<<<<<<< HEAD
-//! Set the parameters of an ispc-side HDRILight object
-export void HDRILight_set(void *uniform super,
-    const uniform vec3f &position,
-    const uniform float &radius,
-    const uniform vec3f &radianceScale,
-    const uniform linear3f &light2world,
-    const void *uniform map,
-    const void *uniform distribution)
-{
-  HDRILight *uniform self = (HDRILight * uniform) super;
-  self->radianceScale = radianceScale;
-  self->position = position;
-  self->radius = radius;
-
-  if (map) {
-    self->map = (uniform Texture2D * uniform) map;
-    self->distribution = (const uniform Distribution2D *uniform)distribution;
-
-    self->rcpSize = 1.f / self->map->sizef;
-    self->light2world = light2world;
-    self->super.sample = HDRILight_sample;
-    self->super.eval = HDRILight_eval;
-
-    // Enable dynamic runtime instancing or apply static transformation
-    const Instance *uniform instance = self->super.instance;
-    if (instance) {
-      if (instance->motionBlur) {
-        self->super.sample = HDRILight_sample_instanced;
-        self->super.eval = HDRILight_eval_instanced;
-      } else {
-        self->light2world = instance->xfm.l * self->light2world;
-      }
-    }
-    self->world2light = rcp(self->light2world);
-  } else {
-    self->super.sample = HDRILight_sample_dummy;
-    self->super.eval = Light_eval;
-  }
-=======
 export void *uniform HDRILight_sample_dummy_addr()
 {
   return HDRILight_sample_dummy;
@@ -266,7 +207,6 @@
 export void *uniform HDRILight_sample_instanced_addr()
 {
   return HDRILight_sample_instanced;
->>>>>>> fdda0889
 }
 
 export void *uniform HDRILight_eval_addr()
@@ -274,17 +214,9 @@
   return HDRILight_eval;
 }
 
-<<<<<<< HEAD
-  Light_Constructor(&self->super);
-  self->super.sample = HDRILight_sample_dummy;
-  HDRILight_set(
-      self, make_vec3f(0.0f), 10.0f, make_vec3f(1.0f), make_LinearSpace3f_identity(), NULL, NULL);
-  return self;
-=======
 export void *uniform HDRILight_eval_instanced_addr()
 {
   return HDRILight_eval_instanced;
->>>>>>> fdda0889
 }
 
 export void *uniform HDRILight_createDistribution(const void *uniform map)
