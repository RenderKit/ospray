--- conflicted
+++ resolved
@@ -22,11 +22,7 @@
   static auto format = static_cast<OSPTextureFormat>(OSP_TEXTURE_RGB32F);
   static auto filter =
       static_cast<OSPTextureFilter>(OSP_TEXTURE_FILTER_BILINEAR);
-<<<<<<< HEAD
-  mapIE.Set(skySize, skyImage.data(), EnsightTex1dMappingData(), format, filter);
-=======
-  mapSh.set(skySize, skyImage.data(), format, filter);
->>>>>>> fdda0889
+  mapSh.set(skySize, skyImage.data(), EnsightTex1dMappingData(), format, filter);
 }
 
 SunSkyLight::~SunSkyLight()
@@ -37,26 +33,15 @@
 ispc::Light *SunSkyLight::createSh(
     uint32_t index, const ispc::Instance *instance) const
 {
-<<<<<<< HEAD
   const vec3f position(0, 0, 0);
-  const float radius = 1e19f;
-  void *ie = ispc::HDRILight_create();
-  ispc::Light_set(ie, visible, (const ispc::Instance *)instance);
-  ispc::HDRILight_set(ie,
-      (ispc::vec3f &)position,
-      radius,
-      (ispc::vec3f &)coloredIntensity,
-      (const ispc::LinearSpace3f &)frame,
-      &mapIE,
-      distributionIE);
-  return ie;
-}
-=======
+  const float radius = 1e18f;
   switch (index) {
   case 0: {
     ispc::HDRILight *sh = StructSharedCreate<ispc::HDRILight>();
     sh->set(visible,
         instance,
+        position,
+        radius,
         coloredIntensity,
         frame,
         &mapSh,
@@ -68,7 +53,6 @@
     sh->set(visible, instance, direction, solarIrradiance, cosAngle);
     return &sh->super;
   }
->>>>>>> fdda0889
 
   default:
     assert(false && "Incorrect SunSky sublight index");
