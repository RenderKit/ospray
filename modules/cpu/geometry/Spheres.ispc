--- conflicted
+++ resolved
@@ -15,22 +15,7 @@
 // c++ shared
 #include "SpheresShared.h"
 
-<<<<<<< HEAD
-struct Spheres
-{
-  Geometry super;
-  Data1D vertex;
-  Data1D radius;
-  Data1D texcoord;
-  Data1D tex1d;     //ensight's colorby attribute
-  Data1D atex1d;    //ensight's alphaby attribute
-  float global_radius;
-};
-
-static void Spheres_postIntersect(const Geometry *uniform geometry,
-=======
 void Spheres_postIntersect(const Geometry *uniform geometry,
->>>>>>> fdda0889
     varying DifferentialGeometry &dg,
     const varying Ray &ray,
     uniform int64 flags)
@@ -159,19 +144,7 @@
 
 export void *uniform Spheres_postIntersect_addr()
 {
-<<<<<<< HEAD
-  Geometry_Constructor(&self->super, Spheres_postIntersect);
-  self->super.getAreas = Spheres_getAreas;
-  self->super.sampleArea = Spheres_sampleArea;
-  Data1D_Constructor(&self->vertex);
-  Data1D_Constructor(&self->radius);
-  Data1D_Constructor(&self->texcoord);
-  Data1D_Constructor(&self->tex1d);
-  Data1D_Constructor(&self->atex1d);
-  self->global_radius = 0.01;
-=======
   return Spheres_postIntersect;
->>>>>>> fdda0889
 }
 
 export void *uniform Spheres_sampleArea_addr()
@@ -179,34 +152,7 @@
   return Spheres_sampleArea;
 }
 
-<<<<<<< HEAD
-export void SpheresGeometry_set(void *uniform _self,
-    void *uniform _embreeGeometry,
-    const Data1D *uniform vertex,
-    const Data1D *uniform radius,
-    const Data1D *uniform texcoord,
-    const Data1D *uniform tex1d,
-    const Data1D *uniform atex1d,
-    uniform float global_radius)
-{
-  Spheres *uniform self = (Spheres * uniform) _self;
-
-  self->vertex = *vertex;
-  self->radius = *radius;
-  self->texcoord = *texcoord;
-  self->tex1d = *tex1d;
-  self->atex1d = *atex1d;
-  self->global_radius = global_radius;
-  self->super.numPrimitives = vertex->numItems;
-
-  Geometry_setEmbreeUserGeometry(&self->super,
-      (RTCGeometry)_embreeGeometry,
-      Spheres_bounds,
-      Spheres_intersect,
-      Spheres_occluded);
-=======
 export void *uniform Spheres_getAreas_addr()
 {
   return Spheres_getAreas;
->>>>>>> fdda0889
 }