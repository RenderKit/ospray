--- conflicted
+++ resolved
@@ -14,10 +14,7 @@
 // limitations under the License.                                           //
 // ======================================================================== //
 
-<<<<<<< HEAD
-=======
 #include <iterator>
->>>>>>> e280f114
 #include <algorithm>
 // ospray
 #include "api/Device.h"
@@ -67,14 +64,6 @@
       // other boxes, just that we know they exist and their bounds, and that
       // they aren't ours.
       myRegions = std::vector<box3f>(boxes, boxes + regionData->numItems / 2);
-<<<<<<< HEAD
-      // If the user hasn't set any clip boxes, there's an implicit infinitely large
-      // clipping box we can place around the entire world.
-      if (myRegions.empty()) {
-        std::cout << "No regions found, making implicit infinitely large region\n";
-        myRegions.push_back(box3f(vec3f(neg_inf), vec3f(pos_inf)));
-      }
-=======
 
       // If the user hasn't set any clip boxes, there's an implicit infinitely
       // large clipping box we can place around the entire world.
@@ -84,30 +73,12 @@
         myRegions.push_back(box3f(vec3f(neg_inf), vec3f(pos_inf)));
       }
 
->>>>>>> e280f114
       for (size_t i = 0; i < mpicommon::numGlobalRanks(); ++i) {
         if (i == mpicommon::globalRank()) {
           messaging::bcast(i, myRegions);
         } else {
           std::vector<box3f> recv;
           messaging::bcast(i, recv);
-<<<<<<< HEAD
-          std::copy(recv.begin(), recv.end(), std::back_inserter(othersRegions));
-        }
-      }
-      // TODO: WILL: Just for making the debug log more readable,
-      // this will NOT stick around
-      for (size_t i = 0; i < mpicommon::numGlobalRanks(); ++i) {
-        if (i == mpicommon::globalRank()) {
-          std::cout << "Rank " << mpicommon::globalRank()
-            << ": Got regions from others {\n";
-          for (const auto &b : othersRegions) {
-            std::cout << "\t" << b << ",\n";
-          }
-          std::cout << "}" << std::endl;
-        }
-        MPI_Barrier(mpicommon::world.comm);
-=======
           std::copy(recv.begin(), recv.end(),
                     std::back_inserter(othersRegions));
         }
@@ -136,7 +107,6 @@
           postStatusMsg("Async was running, re-enabling", 1);
           messaging::enableAsyncMessaging();
         }
->>>>>>> e280f114
       }
     }
 
