// ======================================================================== //
// Copyright 2009-2017 Intel Corporation                                    //
//                                                                          //
// Licensed under the Apache License, Version 2.0 (the "License");          //
// you may not use this file except in compliance with the License.         //
// You may obtain a copy of the License at                                  //
//                                                                          //
//     http://www.apache.org/licenses/LICENSE-2.0                           //
//                                                                          //
// Unless required by applicable law or agreed to in writing, software      //
// distributed under the License is distributed on an "AS IS" BASIS,        //
// WITHOUT WARRANTIES OR CONDITIONS OF ANY KIND, either express or implied. //
// See the License for the specific language governing permissions and      //
// limitations under the License.                                           //
// ======================================================================== //

#pragma once

#include "ospcommon/networking/BufferedDataStreaming.h"
// mpiCommon
#include "mpiCommon/MPICommon.h"
#include "mpiCommon/MPIBcastFabric.h"
// maml
#include "maml/maml.h"
// ospray
#include "ospray/common/ObjectHandle.h"

namespace ospray {
  namespace mpi {
    namespace messaging {

      // async point messaging interface //////////////////////////////////////

      void registerMessageListener(int handleObjID,
                                   maml::MessageHandler *listener);

      void enableAsyncMessaging();

      bool asyncMessagingEnabled();

      void sendTo(int globalRank, ObjectHandle object,
                  std::shared_ptr<mpicommon::Message> msg);

      void disableAsyncMessaging();

<<<<<<< HEAD
      // collective messaging interface //////////////////////////////////////
=======
      // collective messaging interface ///////////////////////////////////////

>>>>>>> e280f114
      // Broadcast some data, if rank == rootGlobalRank we send data, otherwise
      // the received data will be put in data.
      // TODO: Handling non-world groups? I'm not sure how
      // we could set up object handlers for the bcast or collective layer,
      // since it's inherently a global sync operation. If we async dispatched
      // collectives then maybe? But how could you ensure the queue of
      // collectives seen by all nodes was the same order? You might
      // mismatch collectives or hang trying to dispatch
      // the wrong ones?
      template<typename T>
<<<<<<< HEAD
      void bcast(const int rootGlobalRank, std::vector<T> &data) {
        const bool asyncWasRunning = asyncMessagingEnabled();
        disableAsyncMessaging();

        // TODO: We don't want to re-use the MPIOffload fabric because it's
        // an intercommunicator between the app/worker groups and thus will
        // only support bcast from master -> workers, not the workers <-> workers
        // style communication we want here. Is it best to just create
        // a fabric each time? Or have some other fabric we save statically?
        // The distributed device doesn't have a fabric in it by default either.
        mpicommon::MPIBcastFabric fabric(mpicommon::world, rootGlobalRank);
=======
      inline void bcast(const int rootGlobalRank, T &data)
      {
        const bool asyncWasRunning = asyncMessagingEnabled();
        disableAsyncMessaging();

        mpicommon::MPIBcastFabric fabric(mpicommon::world, rootGlobalRank);

>>>>>>> e280f114
        if (mpicommon::globalRank() == rootGlobalRank) {
          networking::BufferedWriteStream stream(fabric);
          stream << data;
          stream.flush();
        } else {
          networking::BufferedReadStream stream(fabric);
          stream >> data;
        }

<<<<<<< HEAD
        if (asyncWasRunning) {
          std::cout << "Async was running, re-enabling\n";
=======
        // TODO: What if some other thread re-enables async messaging during the
        // bcast? Can we like lock it out or something until we're done? Or
        // send the bcasts through the same messaging layer so we know for
        // sure no other MPI calls are being made?
        if (asyncWasRunning) {
          postStatusMsg("Async was running, re-enabling", 1);
>>>>>>> e280f114
          enableAsyncMessaging();
        }
      }

    } // ::ospray::mpi::messaging
  } // ::ospray::mpi
} // ::ospray<|MERGE_RESOLUTION|>--- conflicted
+++ resolved
@@ -43,12 +43,8 @@
 
       void disableAsyncMessaging();
 
-<<<<<<< HEAD
-      // collective messaging interface //////////////////////////////////////
-=======
       // collective messaging interface ///////////////////////////////////////
 
->>>>>>> e280f114
       // Broadcast some data, if rank == rootGlobalRank we send data, otherwise
       // the received data will be put in data.
       // TODO: Handling non-world groups? I'm not sure how
@@ -59,19 +55,6 @@
       // mismatch collectives or hang trying to dispatch
       // the wrong ones?
       template<typename T>
-<<<<<<< HEAD
-      void bcast(const int rootGlobalRank, std::vector<T> &data) {
-        const bool asyncWasRunning = asyncMessagingEnabled();
-        disableAsyncMessaging();
-
-        // TODO: We don't want to re-use the MPIOffload fabric because it's
-        // an intercommunicator between the app/worker groups and thus will
-        // only support bcast from master -> workers, not the workers <-> workers
-        // style communication we want here. Is it best to just create
-        // a fabric each time? Or have some other fabric we save statically?
-        // The distributed device doesn't have a fabric in it by default either.
-        mpicommon::MPIBcastFabric fabric(mpicommon::world, rootGlobalRank);
-=======
       inline void bcast(const int rootGlobalRank, T &data)
       {
         const bool asyncWasRunning = asyncMessagingEnabled();
@@ -79,7 +62,6 @@
 
         mpicommon::MPIBcastFabric fabric(mpicommon::world, rootGlobalRank);
 
->>>>>>> e280f114
         if (mpicommon::globalRank() == rootGlobalRank) {
           networking::BufferedWriteStream stream(fabric);
           stream << data;
@@ -89,17 +71,12 @@
           stream >> data;
         }
 
-<<<<<<< HEAD
-        if (asyncWasRunning) {
-          std::cout << "Async was running, re-enabling\n";
-=======
         // TODO: What if some other thread re-enables async messaging during the
         // bcast? Can we like lock it out or something until we're done? Or
         // send the bcasts through the same messaging layer so we know for
         // sure no other MPI calls are being made?
         if (asyncWasRunning) {
           postStatusMsg("Async was running, re-enabling", 1);
->>>>>>> e280f114
           enableAsyncMessaging();
         }
       }
