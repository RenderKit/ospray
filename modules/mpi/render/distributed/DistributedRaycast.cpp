--- conflicted
+++ resolved
@@ -100,10 +100,6 @@
           renderTile(&regionInfo, tile, tIdx);
         });
 
-<<<<<<< HEAD
-
-=======
->>>>>>> e280f114
         if (regionInfo.regionVisible[0]) {
           tile.generation = 1;
           tile.children = 0;
@@ -123,11 +119,7 @@
           fb->setTile(tile);
         }
 
-<<<<<<< HEAD
-        // Render the rest of our regions that project to this tile
-=======
         // Render the rest of our regions that project to this tile and ship them off
->>>>>>> e280f114
         tile.generation = 1;
         tile.children = 0;
         for (size_t bid = 1; bid < distribModel->myRegions.size(); ++bid) {
