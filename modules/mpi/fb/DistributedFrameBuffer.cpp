// ======================================================================== //
// Copyright 2009-2017 Intel Corporation                                    //
//                                                                          //
// Licensed under the Apache License, Version 2.0 (the "License");          //
// you may not use this file except in compliance with the License.         //
// You may obtain a copy of the License at                                  //
//                                                                          //
//     http://www.apache.org/licenses/LICENSE-2.0                           //
//                                                                          //
// Unless required by applicable law or agreed to in writing, software      //
// distributed under the License is distributed on an "AS IS" BASIS,        //
// WITHOUT WARRANTIES OR CONDITIONS OF ANY KIND, either express or implied. //
// See the License for the specific language governing permissions and      //
// limitations under the License.                                           //
// ======================================================================== //

#include "DistributedFrameBuffer.h"
#include "DistributedFrameBuffer_TileTypes.h"
#include "DistributedFrameBuffer_ispc.h"

#include "ospcommon/tasking/parallel_for.h"
#include "ospcommon/tasking/schedule.h"

#include "mpiCommon/MPICommon.h"

#ifdef _WIN32
#  include <windows.h> // for Sleep
#endif

#if 0
# define DBG(a) a
#else
# define DBG(a) /* ignore */
#endif

using std::cout;
using std::endl;

namespace ospray {

  // Helper types /////////////////////////////////////////////////////////////

  using DFB = DistributedFrameBuffer;

  struct TileMessage
  {
    int command {-1};
  };

  struct MasterTileMessage : public TileMessage
  {
    vec2i coords;
    float error;
  };

  /*! message sent to the master when a tile is finished. Todo:
      compress the color data */
  template <typename FBType>
  struct MasterTileMessage_FB : public MasterTileMessage
  {
    FBType color[TILE_SIZE][TILE_SIZE];
  };

  using MasterTileMessage_RGBA_I8  = MasterTileMessage_FB<uint32>;
  using MasterTileMessage_RGBA_F32 = MasterTileMessage_FB<vec4f>;
  using MasterTileMessage_NONE     = MasterTileMessage;

  /*! message sent from one node's instance to another, to tell that
      instance to write that tile */
  struct WriteTileMessage : public TileMessage
  {
    // TODO: add compression of pixels during transmission
    vec2i coords; // XXX redundant: it's also in tile.region.lower
    ospray::Tile tile;
  };

  /*! color buffer and depth buffer on master */

  enum COMMANDTAG {
    /*! command tag that identifies a CommLayer::message as a write
      tile command. this is a command using for sending a tile of
      new samples to another instance of the framebuffer (the one
      that actually owns that tile) for processing and 'writing' of
      that tile on that owner node. */
    WORKER_WRITE_TILE = 13,
    /*! command tag used for sending 'final' tiles from the tile
        owner to the master frame buffer. Note that we *do* send a
        message back ot the master even in cases where the master
        does not actually care about the pixel data - we still have
        to let the master know when we're done. */
    MASTER_WRITE_TILE_I8,
    MASTER_WRITE_TILE_F32,
    /*! command tag used for sending 'final' tiles from the tile
        owner to the master frame buffer. Note that we *do* send a
        message back ot the master even in cases where the master
        does not actually care about the pixel data - we still have
        to let the master know when we're done. */
    MASTER_WRITE_TILE_NONE,
  };

  // DistributedTileError definitions /////////////////////////////////////////

  DistributedTileError::DistributedTileError(const vec2i &numTiles)
    : TileError(numTiles)
  {
  }

  void DistributedTileError::sync()
  {
    if (tiles <= 0)
      return;

    MPI_CALL(Bcast(tileErrorBuffer, tiles, MPI_FLOAT, 0, MPI_COMM_WORLD));
  }

  // DistributedFrameBuffer definitions ///////////////////////////////////////

  DFB::DistributedFrameBuffer(const vec2i &numPixels,
                              ObjectHandle myID,
                              ColorBufferFormat colorBufferFormat,
                              bool hasDepthBuffer,
                              bool hasAccumBuffer,
                              bool hasVarianceBuffer,
                              bool masterIsAWorker)
    : FrameBuffer(numPixels,colorBufferFormat,hasDepthBuffer,
                  hasAccumBuffer,hasVarianceBuffer),
      myID(myID),
      tileErrorRegion(hasVarianceBuffer ? getNumTiles() : vec2i(0)),
      localFBonMaster(nullptr),
      frameMode(WRITE_ONCE),
      frameIsActive(false),
      frameIsDone(false),
      masterIsAWorker(masterIsAWorker)
  {
    this->ispcEquivalent = ispc::DFB_create(this);
    ispc::DFB_set(getIE(), numPixels.x, numPixels.y, colorBufferFormat);

    mpi::messaging::registerMessageListener(myID.objID(), this);

    createTiles();
    const size_t bytes = sizeof(int32)*getTotalTiles();
    tileAccumID = (int32*)alignedMalloc(bytes);
    memset(tileAccumID, 0, bytes);

    if (mpicommon::IamTheMaster()) {
      if (colorBufferFormat == OSP_FB_NONE) {
        DBG(cout << "#osp:mpi:dfb: we're the master, but framebuffer has 'NONE' "
                 << "format; creating distributed frame buffer WITHOUT having a "
                 << "mappable copy on the master" << endl);
      } else {
        localFBonMaster = new LocalFrameBuffer(numPixels,
                                               colorBufferFormat,
                                               hasDepthBuffer,
                                               false,
                                               false);
      }
    }
  }

  DFB::~DistributedFrameBuffer()
  {
    freeTiles();
    alignedFree(tileAccumID);
  }

  void DFB::startNewFrame(const float errorThreshold)
  {
    std::vector<std::shared_ptr<mpicommon::Message>> delayedMessage;

    {
      SCOPED_LOCK(mutex);
      DBG(printf("rank %i starting new frame\n", mpicommon::globalRank()));
      assert(!frameIsActive);

      if (pixelOp)
        pixelOp->beginFrame();

      for (auto &tile : myTiles)
        tile->newFrame();

      // create a local copy of delayed tiles, so we can work on them outside
      // the mutex
      delayedMessage = this->delayedMessage;
      this->delayedMessage.clear();

      numTilesCompletedThisFrame = 0;

      if (hasAccumBuffer) {
        // increment accumID only for active tiles
        for (int t = 0; t < getTotalTiles(); t++) {
          if (tileError(vec2i(t, 0)) <= errorThreshold) {
            if (mpicommon::IamTheMaster() || allTiles[t]->mine())
              numTilesCompletedThisFrame++;
          } else {
            tileAccumID[t]++;
          }
        }
      }

      frameIsDone = false;

      // set frame to active - this HAS TO BE the last thing we do
      // before unlockign the mutex, because the 'incoming()' message
      // will actually NOT lock the mutex when checking if
      // 'frameIsActive' is true: as soon as the frame is tagged active,
      // incoming WILL write into the frame buffer, composite tiles,
      // etc!
      frameIsActive = true;
    }

    // might actually want to move this to a thread:
    for (auto &msg : delayedMessage)
      this->incoming(msg);

    if (numTilesCompletedThisFrame
        == (mpicommon::IamTheMaster() ? getTotalTiles() : myTiles.size())) {
      closeCurrentFrame();
    }
  }

  void DFB::freeTiles()
  {
    for (auto &tile : allTiles)
      delete tile;

    allTiles.clear();
    myTiles.clear();
  }

  size_t DistributedFrameBuffer::ownerIDFromTileID(size_t tileID)
  {
    return masterIsAWorker ? tileID % (mpicommon::numGlobalRanks()) :
                             (tileID % (mpicommon::numGlobalRanks() - 1) + 1);
  }

  TileData *DFB::createTile(const vec2i &xy, size_t tileID, size_t ownerID)
  {
    TileData *td = nullptr;

    switch(frameMode) {
    case WRITE_ONCE:
      td = new WriteOnlyOnceTile(this, xy, tileID, ownerID);
      break;
    case ALPHA_BLEND:
      td = new AlphaBlendTile_simple(this, xy, tileID, ownerID);
      break;
    case Z_COMPOSITE:
    default:
      size_t numWorkers = masterIsAWorker ? mpicommon::numGlobalRanks() :
                                            mpicommon::numWorkers();
      td = new ZCompositeTile(this, xy, tileID, ownerID, numWorkers);
      break;
    }

    return td;
  }

  void DFB::createTiles()
  {
    size_t tileID = 0;
    vec2i numPixels = getNumPixels();
    for (int y = 0; y < numPixels.y; y += TILE_SIZE) {
      for (int x = 0; x < numPixels.x; x += TILE_SIZE, tileID++) {
        size_t ownerID = ownerIDFromTileID(tileID);
        if (ownerID == mpicommon::globalRank()) {
          TileData *td = createTile(vec2i(x, y), tileID, ownerID);
          myTiles.push_back(td);
          allTiles.push_back(td);
        } else {
          allTiles.push_back(new TileDesc(this, vec2i(x,y), tileID, ownerID));
        }
      }
    }
  }

  void DFB::setFrameMode(FrameMode newFrameMode)
  {
    if (frameMode == newFrameMode)
      return;

    freeTiles();
    this->frameMode = newFrameMode;
    createTiles();
  }

  const void *DFB::mapDepthBuffer()
  {
    if (!localFBonMaster) {
      throw std::runtime_error("#osp:mpi:dfb: tried to 'ospMap()' the depth "
                               "buffer of a frame buffer that doesn't have a "
                               "host-side color buffer");
    }
    assert(localFBonMaster);
    return localFBonMaster->mapDepthBuffer();
  }

  const void *DFB::mapColorBuffer()
  {
    if (!localFBonMaster) {
      throw std::runtime_error("#osp:mpi:dfb: tried to 'ospMap()' the color "
                               "buffer of a frame buffer that doesn't have a "
                               "host-side color buffer");
    }
    assert(localFBonMaster);
    return localFBonMaster->mapColorBuffer();
  }

  void DFB::unmap(const void *mappedMem)
  {
    if (!localFBonMaster) {
      throw std::runtime_error("#osp:mpi:dfb: tried to 'ospUnmap()' a frame "
                               "buffer that doesn't have a host-side color "
                               "buffer");
    }
    assert(localFBonMaster);
    localFBonMaster->unmap(mappedMem);
  }

  void DFB::waitUntilFinished()
  {
    std::unique_lock<std::mutex> lock(mutex);
    frameDoneCond.wait(lock, [&]{return frameIsDone;});
  }

  void DFB::processMessage(MasterTileMessage *msg)
  {
    /* just update error for 'none' tiles */
    if (hasVarianceBuffer) {
      const vec2i tileID = msg->coords/TILE_SIZE;
      if ((accumID(tileID) & 1) == 1)
        tileErrorRegion.update(tileID, msg->error);
    }

    // and finally, tell the master that this tile is done
    auto *tileDesc = this->getTileDescFor(msg->coords);
    TileData *td = (TileData*)tileDesc;
    this->finalizeTileOnMaster(td);
  }

  void DFB::processMessage(WriteTileMessage *msg)
  {
    auto *tileDesc = this->getTileDescFor(msg->coords);
    // TODO: compress/decompress tile data
    TileData *td = (TileData*)tileDesc;
    td->process(msg->tile);
  }

  void DFB::tileIsCompleted(TileData *tile)
  {
    DBG(printf("rank %i: tilecompleted %i,%i\n",mpicommon::globalRank(),
               tile->begin.x,tile->begin.y));

    if (pixelOp) {
      pixelOp->postAccum(tile->final);
    }
    sendTileToMaster(tile);
    if (!mpicommon::IamTheMaster()) {
      size_t numTilesCompletedByMe = 0;
      {
        SCOPED_LOCK(mutex);
        numTilesCompletedByMe = ++numTilesCompletedThisFrame;
        DBG(printf("rank %i: MARKING AS COMPLETED %i,%i -> %i %i\n",
                   mpicommon::globalRank(),
                   tile->begin.x,tile->begin.y,(int)numTilesCompletedThisFrame,
                   numTiles.x*numTiles.y));
      }

      if (numTilesCompletedByMe == myTiles.size()) {
        closeCurrentFrame();
      }
    }
  }

<<<<<<< HEAD
  void DFB::finalizeTileOnMaster(TileData *tile) {
    assert(mpicommon::globalRank() == mpicommon::masterRank());
=======
  void DFB::masterTileIsCompleted(TileData *tile) {
    assert(mpicommon::IamTheMaster());
>>>>>>> c68f4e86
    int numTilesCompletedByMyTile = 0;
    /*! we will not do anything with the tile other than mark it's done */
    {
      SCOPED_LOCK(mutex);
      numTilesCompletedByMyTile = ++numTilesCompletedThisFrame;
      DBG(printf("MASTER: MARKING AS COMPLETED %i,%i -> %li %i\n",
            tile->begin.x,tile->begin.y,numTilesCompletedThisFrame,
            numTiles.x*numTiles.y));
    }
    DBG(printf("MASTER: num tilescmpletedbymytiles: %i/%i\n",
          numTilesCompletedByMyTile,numTiles.x*numTiles.y));
    if (numTilesCompletedByMyTile == numTiles.x*numTiles.y)
      closeCurrentFrame();
  }

  void DistributedFrameBuffer::sendTileToMaster(TileData *tile)
  {
    switch(colorBufferFormat) {
    case OSP_FB_NONE: {
      /* if the master doesn't have a framebufer (i.e., format
         'none'), we're only telling it that we're done, but are not
         sending any pixels */
      MasterTileMessage_NONE mtm;
      mtm.command = MASTER_WRITE_TILE_NONE;
      mtm.coords  = tile->begin;
      mtm.error   = tile->error;

      auto msg = std::make_shared<mpicommon::Message>(&mtm, sizeof(mtm));

      mpi::messaging::sendTo(mpicommon::masterRank(), myID, msg);
    } break;
    case OSP_FB_RGBA8:
    case OSP_FB_SRGBA: {
      /*! if the master has RGBA8 or SRGBA format, we're sending him a tile
          of the proper data */
      MasterTileMessage_RGBA_I8 mtm;
      mtm.command = MASTER_WRITE_TILE_I8;
      mtm.coords  = tile->begin;
      mtm.error   = tile->error;
      memcpy(mtm.color, tile->color, TILE_SIZE*TILE_SIZE*sizeof(uint32));

      auto msg = std::make_shared<mpicommon::Message>(&mtm, sizeof(mtm));

      mpi::messaging::sendTo(mpicommon::masterRank(), myID, msg);
    } break;
    case OSP_FB_RGBA32F: {
      /*! if the master has RGBA32F format, we're sending him a tile of the
          proper data */
      MasterTileMessage_RGBA_F32 mtm;
      mtm.command = MASTER_WRITE_TILE_F32;
      mtm.coords  = tile->begin;
      mtm.error   = tile->error;
      memcpy(mtm.color, tile->color, TILE_SIZE*TILE_SIZE*sizeof(vec4f));

      auto msg = std::make_shared<mpicommon::Message>(&mtm, sizeof(mtm));

      mpi::messaging::sendTo(mpicommon::masterRank(), myID, msg);
    } break;
    default:
      throw std::runtime_error("#osp:mpi:dfb: color buffer format not "
                               "implemented for distributed frame buffer");
    };
  }

  size_t DFB::numMyTiles() const
  {
    return myTiles.size();
  }

  TileDesc *DFB::getTileDescFor(const vec2i &coords) const
  {
    return allTiles[getTileIDof(coords)];
  }

  size_t DFB::getTileIDof(const vec2i &c) const
  {
    return (c.x/TILE_SIZE) + (c.y/TILE_SIZE)*numTiles.x;
  }

  std::string DFB::toString() const
  {
    return "ospray::DFB";
  }

  void DFB::incoming(const std::shared_ptr<mpicommon::Message> &message)
  {
    if (!frameIsActive) {
      SCOPED_LOCK(mutex);
      if (!frameIsActive) {
        // frame is not actually active, yet - put the tile into the
        // delayed processing buffer, and return WITHOUT deleting it.
        delayedMessage.push_back(message);
        return;
      }
    }

    tasking::schedule([=]() {
      auto *_msg = (TileMessage*)message->data;
      switch (_msg->command) {
      case MASTER_WRITE_TILE_NONE:
        this->processMessage((MasterTileMessage_NONE*)_msg);
        break;
      case MASTER_WRITE_TILE_I8:
        this->processMessage((MasterTileMessage_RGBA_I8*)_msg);
        break;
      case MASTER_WRITE_TILE_F32:
        this->processMessage((MasterTileMessage_RGBA_F32*)_msg);
        break;
      case WORKER_WRITE_TILE:
        this->processMessage((WriteTileMessage*)_msg);
        break;
      default:
        throw std::runtime_error("#dfb: unknown tile type processed!");
      };
    });
  }

  void DFB::closeCurrentFrame()
  {
    DBG(printf("rank %i CLOSES frame\n", mpicommon::globalRank()));
    frameIsActive = false;
    frameIsDone   = true;

    if (mpicommon::IamTheMaster() && !masterIsAWorker) {
      /* do nothing */
    } else {
      if (pixelOp) { 
        pixelOp->endFrame();
      }
    }

    frameDoneCond.notify_all();
  }

  //! write given tile data into the frame buffer, sending to remote owner if
  //! required
  void DFB::setTile(ospray::Tile &tile)
  {
    auto *tileDesc = this->getTileDescFor(tile.region.lower);

    if (!tileDesc->mine()) {
      // NOT my tile...
      WriteTileMessage msgPayload;
      msgPayload.coords = tile.region.lower;
      // TODO: compress pixels before sending ...
      memcpy(&msgPayload.tile, &tile, sizeof(ospray::Tile));
      msgPayload.command = WORKER_WRITE_TILE;

      auto msg = std::make_shared<mpicommon::Message>(&msgPayload,
                                                      sizeof(msgPayload));

      int dstRank = tileDesc->ownerID;
      mpi::messaging::sendTo(dstRank, myID, msg);
    } else {
      if (!frameIsActive)
        throw std::runtime_error("#dfb: cannot setTile if frame is inactive!");
      TileData *td = (TileData*)tileDesc;
      td->process(tile);
    }
  }

  /*! \brief clear (the specified channels of) this frame buffer

    \details for the *distributed* frame buffer, we assume that
    *all* nodes get this command, and that each instance therefore
    can clear only its own tiles without having to tell any other
    node about it
  */
  void DFB::clear(const uint32 fbChannelFlags)
  {
    frameID = -1; // we increment at the start of the frame
    if (!myTiles.empty()) {
      tasking::parallel_for(myTiles.size(), [&](int taskIndex) {
        TileData *td = this->myTiles[taskIndex];
        assert(td);
        if (fbChannelFlags & OSP_FB_ACCUM) {
          for (int i = 0; i < TILE_SIZE*TILE_SIZE; i++) td->accum.r[i] = 0.f;
          for (int i = 0; i < TILE_SIZE*TILE_SIZE; i++) td->accum.g[i] = 0.f;
          for (int i = 0; i < TILE_SIZE*TILE_SIZE; i++) td->accum.b[i] = 0.f;
          for (int i = 0; i < TILE_SIZE*TILE_SIZE; i++) td->accum.a[i] = 0.f;
          for (int i = 0; i < TILE_SIZE*TILE_SIZE; i++) td->accum.z[i] = inf;
        }
        if (fbChannelFlags & OSP_FB_DEPTH)
          for (int i = 0; i < TILE_SIZE*TILE_SIZE; i++) td->final.z[i] = inf;
        if (fbChannelFlags & OSP_FB_COLOR) {
          for (int i = 0; i < TILE_SIZE*TILE_SIZE; i++) td->final.r[i] = 0.f;
          for (int i = 0; i < TILE_SIZE*TILE_SIZE; i++) td->final.g[i] = 0.f;
          for (int i = 0; i < TILE_SIZE*TILE_SIZE; i++) td->final.b[i] = 0.f;
          for (int i = 0; i < TILE_SIZE*TILE_SIZE; i++) td->final.a[i] = 0.f;
        }
      });
    }

    if (hasAccumBuffer && (fbChannelFlags & OSP_FB_ACCUM)) {
      // we increment at the start of the frame
      memset(tileAccumID, -1, getTotalTiles()*sizeof(int32));
      tileErrorRegion.clear();
    }
  }

  int32 DFB::accumID(const vec2i &tile)
  {
    return tileAccumID[tile.y * numTiles.x + tile.x];
  }

  float DFB::tileError(const vec2i &tile)
  {
    return tileErrorRegion[tile];
  }

  void DistributedFrameBuffer::beginFrame()
  {
    // NOTE: Doing error sync may do a broadcast, needs to be done before async
    //       messaging enabled
    tileErrorRegion.sync();

    mpi::messaging::enableAsyncMessaging();
    FrameBuffer::beginFrame();
  }

  float DFB::endFrame(const float errorThreshold)
  {
    mpi::messaging::disableAsyncMessaging();
    return mpicommon::IamTheMaster() ?
           tileErrorRegion.refine(errorThreshold) : errorThreshold;
  }

} // ::ospray<|MERGE_RESOLUTION|>--- conflicted
+++ resolved
@@ -371,13 +371,8 @@
     }
   }
 
-<<<<<<< HEAD
   void DFB::finalizeTileOnMaster(TileData *tile) {
-    assert(mpicommon::globalRank() == mpicommon::masterRank());
-=======
-  void DFB::masterTileIsCompleted(TileData *tile) {
     assert(mpicommon::IamTheMaster());
->>>>>>> c68f4e86
     int numTilesCompletedByMyTile = 0;
     /*! we will not do anything with the tile other than mark it's done */
     {
