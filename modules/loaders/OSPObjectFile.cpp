--- conflicted
+++ resolved
@@ -204,7 +204,6 @@
 
 OSPVolume OSPObjectFile::importVolume(const tinyxml2::XMLNode *root)
 {
-<<<<<<< HEAD
   const char *dpFromEnv = getenv("OSPRAY_DATA_PARALLEL");
 
   OSPVolume volume = NULL;
@@ -228,11 +227,6 @@
   }
 
 
-=======
-  // Create the OSPRay object.
-  OSPVolume volume = ospNewVolume("data_distributed_volume"); // block_bricked_volume. TODO: fix this.
->>>>>>> fd341366
-
   // Temporary storage for the file name attribute if specified.
   const char *volumeFilename = NULL;
 
