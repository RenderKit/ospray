--- conflicted
+++ resolved
@@ -17,29 +17,6 @@
 set(CMAKE_DISABLE_SOURCE_CHANGES ON)
 set(CMAKE_DISABLE_IN_SOURCE_BUILD ON)
 
-<<<<<<< HEAD
-PROJECT(OSPRay)
-
-CMAKE_MINIMUM_REQUIRED(VERSION 2.8)
-CMAKE_POLICY(SET CMP0003 NEW) # since 2.6
-IF(POLICY CMP0015)
-  CMAKE_POLICY(SET CMP0015 NEW) # since 2.8.1
-ENDIF()
-IF(POLICY CMP0020)
-  CMAKE_POLICY(SET CMP0020 NEW) # since 2.8.11
-ENDIF()
-IF(POLICY CMP0022)
-  # Avoid warning: Target "xxx" has an INTERFACE_LINK_LIBRARIES property 
-  # which differs from its LINK_INTERFACE_LIBRARIES properties.
-  CMAKE_POLICY(SET CMP0022 NEW) # since 2.8.11
-ENDIF()
-IF(POLICY CMP0042)
-  CMAKE_POLICY(SET CMP0042 NEW) # since 3.0
-ENDIF()
-IF(POLICY CMP0054)
-  CMAKE_POLICY(SET CMP0054 OLD) # since 3.1
-ENDIF()
-=======
 cmake_minimum_required(VERSION 2.8)
 cmake_policy(SET CMP0003 NEW) # since 2.6
 if(POLICY CMP0015)
@@ -48,6 +25,11 @@
 if(POLICY CMP0020)
   cmake_policy(SET CMP0020 NEW) # since 2.8.11
 endif()
+IF(POLICY CMP0022)
+  # Avoid warning: Target "xxx" has an INTERFACE_LINK_LIBRARIES property 
+  # which differs from its LINK_INTERFACE_LIBRARIES properties.
+  CMAKE_POLICY(SET CMP0022 NEW) # since 2.8.11
+ENDIF()
 if(POLICY CMP0042)
   cmake_policy(SET CMP0042 NEW) # since 3.0
 endif()
@@ -62,7 +44,6 @@
 endif()
 
 project(OSPRay)
->>>>>>> 81514178
 
 # configure directories for components we are going to include
 set(OSPRAY_DIR ${CMAKE_CURRENT_SOURCE_DIR})
