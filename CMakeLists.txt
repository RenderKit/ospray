--- conflicted
+++ resolved
@@ -72,10 +72,7 @@
 SET(OSPRAY_BUILD_ISA "ALL" CACHE STRING "Target ISA (SSE,AVX,AVX2,or ALL)")
 IF (OSPRAY_BUILD_ENABLE_KNL)
   SET_PROPERTY(CACHE OSPRAY_BUILD_ISA PROPERTY STRINGS ALL SSE AVX AVX2 AVX512)
-<<<<<<< HEAD
 	OPTION(OSPRAY_ISPC_KNL_NATIVE "Enable ISPC's native KNL build")
-=======
->>>>>>> 3f1fdbda
 ELSE()
   SET_PROPERTY(CACHE OSPRAY_BUILD_ISA PROPERTY STRINGS ALL SSE AVX AVX2)
 ENDIF()
