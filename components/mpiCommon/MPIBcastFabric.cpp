--- conflicted
+++ resolved
@@ -21,15 +21,8 @@
 
 namespace mpicommon {
 
-<<<<<<< HEAD
-  MPIBcastFabric::MPIBcastFabric(const Group &group)
-    : buffer(nullptr), group(group)
-=======
   MPIBcastFabric::MPIBcastFabric(const Group &group, int rootRank)
-    : group(group),
-      buffer(nullptr),
-      recvRank(rootRank)
->>>>>>> 5768b29d
+    : buffer(nullptr), group(group), recvRank(rootRank)
   {
     if (!group.valid())
       throw std::runtime_error("#osp:mpi: trying to set up a MPI fabric "
