// ======================================================================== //
// Copyright 2016 SURVICE Engineering Company                               //
// Copyright 2016 Intel Corporation                                         //
//                                                                          //
// Licensed under the Apache License, Version 2.0 (the "License");          //
// you may not use this file except in compliance with the License.         //
// You may obtain a copy of the License at                                  //
//                                                                          //
//     http://www.apache.org/licenses/LICENSE-2.0                           //
//                                                                          //
// Unless required by applicable law or agreed to in writing, software      //
// distributed under the License is distributed on an "AS IS" BASIS,        //
// WITHOUT WARRANTIES OR CONDITIONS OF ANY KIND, either express or implied. //
// See the License for the specific language governing permissions and      //
// limitations under the License.                                           //
// ======================================================================== //

#include "imguiViewer.h"

#include <imgui.h>

using std::string;
using namespace ospcommon;

// Static local helper functions //////////////////////////////////////////////

// helper function to write the rendered image as PPM file
static void writePPM(const string &fileName, const int sizeX, const int sizeY,
                     const uint32_t *pixel)
{
  FILE *file = fopen(fileName.c_str(), "wb");
  fprintf(file, "P6\n%i %i\n255\n", sizeX, sizeY);
  unsigned char *out = (unsigned char *)alloca(3*sizeX);
  for (int y = 0; y < sizeY; y++) {
    const unsigned char *in = (const unsigned char *)&pixel[(sizeY-1-y)*sizeX];
    for (int x = 0; x < sizeX; x++) {
      out[3*x + 0] = in[4*x + 0];
      out[3*x + 1] = in[4*x + 1];
      out[3*x + 2] = in[4*x + 2];
    }
    fwrite(out, 3*sizeX, sizeof(char), file);
  }
  fprintf(file, "\n");
  fclose(file);
}

// ImGuiViewer definitions ////////////////////////////////////////////////////

namespace ospray {

ImGuiViewer::ImGuiViewer(const std::deque<box3f> &worldBounds,
                         const std::deque<cpp::Model> &model,
                         cpp::Renderer renderer,
                         cpp::Camera camera)
  : ImGui3DWidget(ImGui3DWidget::FRAMEBUFFER_NONE),
    sceneModels(model),
    renderer(renderer),
    camera(camera),
    worldBounds(worldBounds),
    lockFirstAnimationFrame(false)
{
  if (!worldBounds.empty())
    setWorldBounds(worldBounds[0]);

  renderer.set("model",  sceneModels[0]);
  renderer.set("camera", camera);

  renderEngine.setRenderer(renderer);
  renderEngine.setFbSize({1024, 768});

  renderEngine.scheduleObjectCommit(renderer);
  renderEngine.start();

  frameTimer = ospcommon::getSysTime();
  animationTimer = 0.;
  animationFrameDelta = .03;
  animationFrameId = 0;
  animationPaused = false;
  originalView = viewPort;
  scale = vec3f(1,1,1);
}

ImGuiViewer::~ImGuiViewer()
{
  renderEngine.stop();
}

void ImGuiViewer::setRenderer(OSPRenderer renderer)
{
  this->renderer = renderer;
  renderEngine.setRenderer(renderer);
}

void ImGuiViewer::reshape(const vec2i &newSize)
{
  ImGui3DWidget::reshape(newSize);
  windowSize = newSize;

  viewPort.modified = true;

  renderEngine.setFbSize(newSize);
  pixelBuffer.resize(newSize.x * newSize.y);
}

void ImGuiViewer::keypress(char key)
{
  switch (key) {
  case ' ':
    animationPaused = !animationPaused;
    break;
  case '=':
    animationFrameDelta = max(animationFrameDelta-0.01, 0.0001); 
    break;
  case '-':
    animationFrameDelta = min(animationFrameDelta+0.01, 1.0); 
    break;
  case 'R':
    toggleRenderingPaused();
    break;
  case '!':
    saveScreenshot("ospimguiviewer");
    break;
  case 'X':
    if (viewPort.up == vec3f(1,0,0) || viewPort.up == vec3f(-1.f,0,0)) {
      viewPort.up = - viewPort.up;
    } else {
      viewPort.up = vec3f(1,0,0);
    }
    viewPort.modified = true;
    break;
  case 'Y':
    if (viewPort.up == vec3f(0,1,0) || viewPort.up == vec3f(0,-1.f,0)) {
      viewPort.up = - viewPort.up;
    } else {
      viewPort.up = vec3f(0,1,0);
    }
    viewPort.modified = true;
    break;
  case 'Z':
    if (viewPort.up == vec3f(0,0,1) || viewPort.up == vec3f(0,0,-1.f)) {
      viewPort.up = - viewPort.up;
    } else {
      viewPort.up = vec3f(0,0,1);
    }
    viewPort.modified = true;
    break;
  case 'c':
    viewPort.modified = true;//Reset accumulation
    break;
  case 'r':
    resetView();
    break;
  case 'p':
    printViewport();
    break;
  case 27 /*ESC*/:
  case 'q':
  case 'Q':
    renderEngine.stop();
    std::exit(0);
    break;
  default:
    ImGui3DWidget::keypress(key);
  }
}

void ImGuiViewer::resetView()
{
  auto oldAspect = viewPort.aspect;
  viewPort = originalView;
  viewPort.aspect = oldAspect;
}

void ImGuiViewer::printViewport()
{
  printf("-vp %f %f %f -vu %f %f %f -vi %f %f %f\n",
         viewPort.from.x, viewPort.from.y, viewPort.from.z,
         viewPort.up.x,   viewPort.up.y,   viewPort.up.z,
         viewPort.at.x,   viewPort.at.y,   viewPort.at.z);
  fflush(stdout);
}

void ImGuiViewer::saveScreenshot(const std::string &basename)
{
  writePPM(basename + ".ppm", windowSize.x, windowSize.y, pixelBuffer.data());
  std::cout << "saved current frame to '" << basename << ".ppm'" << std::endl;
}

void ImGuiViewer::toggleRenderingPaused()
{
  renderingPaused = !renderingPaused;
  renderingPaused ? renderEngine.stop() : renderEngine.start();
}

void ImGuiViewer::setWorldBounds(const box3f &worldBounds) {
  ImGui3DWidget::setWorldBounds(worldBounds);
  aoDistance = (worldBounds.upper.x - worldBounds.lower.x)/4.f;
  renderer.set("aoDistance", aoDistance);
  renderEngine.scheduleObjectCommit(renderer);
}

void ImGuiViewer::display()
{
  updateAnimation(ospcommon::getSysTime()-frameTimer);
  frameTimer = ospcommon::getSysTime();

  if (viewPort.modified) {
    Assert2(camera.handle(),"ospray camera is null");
    camera.set("pos", viewPort.from);
    auto dir = viewPort.at - viewPort.from;
    camera.set("dir", dir);
    camera.set("up", viewPort.up);
    camera.set("aspect", viewPort.aspect);
    camera.set("fovy", viewPort.openingAngle);

    viewPort.modified = false;
    renderEngine.scheduleObjectCommit(camera);
  }

  if (renderEngine.hasNewFrame()) {
    auto &mappedFB = renderEngine.mapFramebuffer();
    auto nPixels = windowSize.x * windowSize.y;

    if (mappedFB.size() == nPixels) {
      auto *srcPixels = mappedFB.data();
      auto *dstPixels = pixelBuffer.data();
      memcpy(dstPixels, srcPixels, nPixels * sizeof(uint32_t));
      lastFrameFPS = renderEngine.lastFrameFps();
    }

    renderEngine.unmapFramebuffer();
  }

  ucharFB = pixelBuffer.data();
  frameBufferMode = ImGui3DWidget::FRAMEBUFFER_UCHAR;
  ImGui3DWidget::display();

  // that pointer is no longer valid, so set it to null
  ucharFB = nullptr;
}

void ImGuiViewer::updateAnimation(double deltaSeconds)
{
  if (sceneModels.size() < 2)
    return;
  if (animationPaused)
    return;
  animationTimer += deltaSeconds;
  int framesSize = sceneModels.size();
  const int frameStart = (lockFirstAnimationFrame ? 1 : 0);
  if (lockFirstAnimationFrame)
    framesSize--;

  if (animationTimer > animationFrameDelta)
  {
    animationFrameId++;

    //set animation time to remainder off of delta 
    animationTimer -= int(animationTimer/deltaSeconds) * deltaSeconds;

    size_t dataFrameId = animationFrameId%framesSize+frameStart;
    if (lockFirstAnimationFrame)
    {
      ospcommon::affine3f xfm = ospcommon::one;
      xfm *= ospcommon::affine3f::translate(translate)
             * ospcommon::affine3f::scale(scale);
      OSPGeometry dynInst =
              ospNewInstance((OSPModel)sceneModels[dataFrameId].object(),
              (osp::affine3f&)xfm);
      ospray::cpp::Model worldModel = ospNewModel();
      ospcommon::affine3f staticXFM = ospcommon::one;
      OSPGeometry staticInst =
              ospNewInstance((OSPModel)sceneModels[0].object(),
              (osp::affine3f&)staticXFM);
      //Carson: TODO: creating new world model every frame unecessary
      worldModel.addGeometry(staticInst);
      worldModel.addGeometry(dynInst);
      worldModel.commit();
      renderer.set("model",  worldModel);
    }
    else
    {
      renderer.set("model",  sceneModels[dataFrameId]);
    }

    renderEngine.scheduleObjectCommit(renderer);
  }
}

void ImGuiViewer::buildGui()
{
  ImGuiWindowFlags flags = ImGuiWindowFlags_MenuBar;

  static bool demo_window = false;

  ImGui::Begin("Viewer Controls: press 'g' to show/hide", nullptr, flags);
<<<<<<< HEAD
  ImGui::SetWindowFontScale(0.5f*fontScale);
=======
>>>>>>> 11e3abf0

  if (ImGui::BeginMenuBar())
  {
    if (ImGui::BeginMenu("App"))
    {
#if 0
      ImGui::Checkbox("Show ImGui Demo Window", &demo_window);
#endif

      ImGui::Checkbox("Auto-Rotate", &animating);
      bool paused = renderingPaused;
      if (ImGui::Checkbox("Pause Rendering", &paused)) {
        toggleRenderingPaused();
      }
      if (ImGui::MenuItem("Take Screenshot")) saveScreenshot("ospimguiviewer");
      if (ImGui::MenuItem("Quit")) {
        renderEngine.stop();
        std::exit(0);
      }
      ImGui::EndMenu();
    }

    if (ImGui::BeginMenu("View"))
    {
      bool orbitMode = (manipulator == inspectCenterManipulator);
      bool flyMode   = (manipulator == moveModeManipulator);

      if (ImGui::Checkbox("Orbit Camera Mode", &orbitMode)) {
        manipulator = inspectCenterManipulator;
      }
      if (ImGui::Checkbox("Fly Camera Mode", &flyMode)) {
        manipulator = moveModeManipulator;
      }

      if (ImGui::MenuItem("Reset View")) resetView();
      if (ImGui::MenuItem("Reset Accumulation")) viewPort.modified = true;
      if (ImGui::MenuItem("Print View")) printViewport();

      ImGui::EndMenu();
    }

    ImGui::EndMenuBar();
  }

  if (demo_window) ImGui::ShowTestWindow(&demo_window);

  if (ImGui::CollapsingHeader("FPS Statistics", "FPS Statistics", true, true))
  {
    ImGui::NewLine();
    ImGui::Text("OSPRay render rate: %.1f FPS", lastFrameFPS);
    ImGui::Text("  GUI display rate: %.1f FPS", ImGui::GetIO().Framerate);
    ImGui::NewLine();
  }

  if (ImGui::CollapsingHeader("Renderer Parameters"))
  {
    bool renderer_changed = false;

    static int numThreads = -1;
    if (ImGui::InputInt("# threads", &numThreads, 1)) {
      renderEngine.stop();
      renderEngine.start(numThreads);
      renderer_changed = true;
    }

    static int ao = 1;
    if (ImGui::SliderInt("aoSamples", &ao, 0, 32)) {
      renderer.set("aoSamples", ao);
      renderer_changed = true;
    }

    if (ImGui::InputFloat("aoDistance", &aoDistance)) {
      renderer.set("aoDistance", aoDistance);
      renderer_changed = true;
    }

    static bool ao_transparency = false;
    if (ImGui::Checkbox("ao transparency", &ao_transparency)) {
      renderer.set("aoTransparencyEnabled", int(ao_transparency));
      renderer_changed = true;
    }

    static bool shadows = true;
    if (ImGui::Checkbox("shadows", &shadows)) {
      renderer.set("shadowsEnabled", int(shadows));
      renderer_changed = true;
    }

    static bool singleSidedLighting = true;
    if (ImGui::Checkbox("single_sided_lighting", &singleSidedLighting)) {
      renderer.set("oneSidedLighting", int(singleSidedLighting));
      renderer_changed = true;
    }

    static int exponent = -6;
    if (ImGui::SliderInt("ray_epsilon (exponent)", &exponent, -10, 2)) {
      renderer.set("epsilon", ospcommon::pow(10.f, (float)exponent));
      renderer_changed = true;
    }

    static int spp = 1;
    if (ImGui::SliderInt("spp", &spp, -4, 16)) {
      renderer.set("spp", spp);
      renderer_changed = true;
    }

    static ImVec4 bg_color = ImColor(255, 255, 255);
    if (ImGui::ColorEdit3("bg_color", (float*)&bg_color)) {
      renderer.set("bgColor", bg_color.x, bg_color.y, bg_color.z);
      renderer_changed = true;
    }

    if (renderer_changed)
      renderEngine.scheduleObjectCommit(renderer);
  }

  ImGui::End();
}

}// namepace ospray<|MERGE_RESOLUTION|>--- conflicted
+++ resolved
@@ -109,10 +109,10 @@
     animationPaused = !animationPaused;
     break;
   case '=':
-    animationFrameDelta = max(animationFrameDelta-0.01, 0.0001); 
+    animationFrameDelta = max(animationFrameDelta-0.01, 0.0001);
     break;
   case '-':
-    animationFrameDelta = min(animationFrameDelta+0.01, 1.0); 
+    animationFrameDelta = min(animationFrameDelta+0.01, 1.0);
     break;
   case 'R':
     toggleRenderingPaused();
@@ -255,7 +255,7 @@
   {
     animationFrameId++;
 
-    //set animation time to remainder off of delta 
+    //set animation time to remainder off of delta
     animationTimer -= int(animationTimer/deltaSeconds) * deltaSeconds;
 
     size_t dataFrameId = animationFrameId%framesSize+frameStart;
@@ -294,10 +294,7 @@
   static bool demo_window = false;
 
   ImGui::Begin("Viewer Controls: press 'g' to show/hide", nullptr, flags);
-<<<<<<< HEAD
   ImGui::SetWindowFontScale(0.5f*fontScale);
-=======
->>>>>>> 11e3abf0
 
   if (ImGui::BeginMenuBar())
   {
