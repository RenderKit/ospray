--- conflicted
+++ resolved
@@ -33,13 +33,13 @@
      * be applied to volume data
      */
     void render();
-    // A line is made up of points sorted by x, its coordinates are
-    // on the range [0, 1]
 
   private:
 
     struct Line
     {
+      // A line is made up of points sorted by x, its coordinates are
+      // on the range [0, 1]
       std::vector<ospcommon::vec2f> line;
       int color;
 
@@ -78,37 +78,11 @@
     // Track if the function changed and must be re-uploaded.
     // We start by marking it changed to upload the initial palette
     bool fcnChanged;
-
-    /* The 2d palette texture on the GPU for displaying the color map in the UI.
-     */
-<<<<<<< HEAD
+    // The 2d palette texture on the GPU for displaying the color map in the UI.
     GLuint paletteTex;
 
-  public:
-    TransferFunction(std::shared_ptr<sg::TransferFunction> &tfn);
-    ~TransferFunction();
-    TransferFunction(const TransferFunction &t);
-    TransferFunction& operator=(const TransferFunction &t);
-    /* Draw the transfer function editor widget
-    */
-    void drawUi();
-    /* Render the transfer function to a 1D texture that can
-     * be applied to volume data
-     */
-    void render();
-
-  private:
     // Select the provided color map specified by tfcnSelection
     void setColorMap();
-    // TODO: Save/load the transfer function through the file dialog
-    //void save_fcn() const;
-    //void load_fcn();
-=======
-    GLuint palette_tex;
-
-    // Magic number to identify these files (it's VLFN in ASCII)
-    const static int32_t MAGIC = 0x564c464e;
->>>>>>> 12856d87
   };
 
-}// ::ospray+}// ::ospray
