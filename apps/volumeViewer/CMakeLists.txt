## ======================================================================== ##
## Copyright 2009-2017 Intel Corporation                                    ##
##                                                                          ##
## Licensed under the Apache License, Version 2.0 (the "License");          ##
## you may not use this file except in compliance with the License.         ##
## You may obtain a copy of the License at                                  ##
##                                                                          ##
##     http://www.apache.org/licenses/LICENSE-2.0                           ##
##                                                                          ##
## Unless required by applicable law or agreed to in writing, software      ##
## distributed under the License is distributed on an "AS IS" BASIS,        ##
## WITHOUT WARRANTIES OR CONDITIONS OF ANY KIND, either express or implied. ##
## See the License for the specific language governing permissions and      ##
## limitations under the License.                                           ##
## ======================================================================== ##

IF (NOT OSPRAY_MODULE_OPENGL_UTIL)
  message(FATAL_ERROR "The 'OpenGL util' module must be enabled to build the 'ospVolumeViewer' application.")
ENDIF()

INCLUDE_DIRECTORIES(${PROJECT_SOURCE_DIR}/ospray/include)

# setup dependencies
SET(LIBS ${LIBS} ospray)
SET(LIBS ${LIBS} ospray_common)
SET(LIBS ${LIBS} ospray_importer)
SET(LIBS ${LIBS} ospray_module_opengl_util)
SET(LIBS ${LIBS} ospray_tfn)
SET(LIBS ${LIBS} ospray_minisg)
SET(LIBS ${LIBS} ospray_commandline)

<<<<<<< HEAD
IF (OSPRAY_MODULE_MPI)
  SET(LIBS ${LIBS} ospray_module_mpi)
ENDIF()

=======
>>>>>>> 9a37b456
# link optional loaders-based modules if built
IF (OSPRAY_MODULE_SEISMIC)
  SET(LIBS ${LIBS} ospray_module_seismic)
ENDIF (OSPRAY_MODULE_SEISMIC)

FIND_PACKAGE(Qt4 REQUIRED QtGui QtOpenGL)
SET(QT_USE_QTOPENGL TRUE)
INCLUDE(${QT_USE_FILE})
SET(LIBS ${LIBS} Qt4::QtGui Qt4::QtOpenGL)

FIND_PACKAGE(OpenGL REQUIRED)
INCLUDE_DIRECTORIES(${OPENGL_INCLUDE_DIRS})
SET(LIBS ${LIBS} ${OPENGL_LIBRARIES} ${TBB_LIBRARY_MALLOC} ${TBB_LIBRARY})

SET(SRCS ${SRCS}
  main.cpp
  ColorMap.cpp
  IsosurfaceEditor.cpp
  IsovalueWidget.cpp
  LightEditor.cpp
  LinearTransferFunctionWidget.cpp
  OpenGLAnnotationRenderer.cpp
  PreferencesDialog.cpp
  ProbeWidget.cpp
  QOSPRayWindow.cpp
  SliceEditor.cpp
  SliceWidget.cpp
  TransferFunctionEditor.cpp
  VolumeViewer.cpp
)

SET(MOC_HEADERS
  IsosurfaceEditor.h
  IsovalueWidget.h
  LightEditor.h
  LinearTransferFunctionWidget.h
  OpenGLAnnotationRenderer.h
  PreferencesDialog.h
  ProbeWidget.h
  QOSPRayWindow.h
  SliceEditor.h
  SliceWidget.h
  TransferFunctionEditor.h
  VolumeViewer.h
)

QT4_WRAP_CPP(MOC_OUTFILES ${MOC_HEADERS})

OSPRAY_CREATE_APPLICATION(ospVolumeViewer
  ${SRCS}
  ${MOC_OUTFILES}
LINK
  ${LIBS} 
)<|MERGE_RESOLUTION|>--- conflicted
+++ resolved
@@ -29,13 +29,6 @@
 SET(LIBS ${LIBS} ospray_minisg)
 SET(LIBS ${LIBS} ospray_commandline)
 
-<<<<<<< HEAD
-IF (OSPRAY_MODULE_MPI)
-  SET(LIBS ${LIBS} ospray_module_mpi)
-ENDIF()
-
-=======
->>>>>>> 9a37b456
 # link optional loaders-based modules if built
 IF (OSPRAY_MODULE_SEISMIC)
   SET(LIBS ${LIBS} ospray_module_seismic)
