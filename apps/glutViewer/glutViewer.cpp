--- conflicted
+++ resolved
@@ -36,46 +36,6 @@
   return scriptFileName;
 }
 
-<<<<<<< HEAD
-void parseForDisplayWall(int ac, const char **&av, ospray::OSPGlutViewer &v)
-{
-  for (int i = 1; i < ac; i++) {
-    const std::string arg = av[i];
-    if (arg == "--display-wall") {
-      ospray::OSPGlutViewer::DisplayWall displayWall;
-#if OSPRAY_DISPLAY_WALD
-      std::cout << "#osp.glutViewer: using displayWald-style display wall module"
-                << std::endl;
-      const std::string hostName = av[++i];
-      const int portNo = atoi(av[++i]); /* todo: extract that from hostname if required */
-
-      std::cout << "#osp.glutViewer: trying to get display wall config from "
-                << hostName << ":" << portNo << std::endl;
-      ospray::dw::ServiceInfo service;
-      service.getFrom(hostName,portNo);
-      const ospcommon::vec2i size = service.totalPixelsInWall;
-      std::cout << "#osp.glutViewer: found display wald with "
-                << size.x << "x" << size.y << " pixels "
-                << "(" << ospcommon::prettyNumber(size.product()) << "pixels)"
-                << (service.stereo > 0 ? " Stereo" : "")
-                << std::endl;
-      displayWall.hostname   = service.mpiPortName;
-      displayWall.streamName = service.mpiPortName;
-      displayWall.size = size;
-      displayWall.stereo = service.stereo;
-#else
-      displayWall.hostname   = av[++i];
-      displayWall.streamName = av[++i];
-      displayWall.size.x     = atof(av[++i]);
-      displayWall.size.y     = atof(av[++i]);
-#endif
-      v.setDisplayWall(displayWall);
-    }
-  }
-}
-
-=======
->>>>>>> a978c80f
 int main(int ac, const char **av)
 {
   ospInit(&ac,av);
