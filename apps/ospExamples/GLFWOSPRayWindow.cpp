--- conflicted
+++ resolved
@@ -561,16 +561,11 @@
   }
 
   if (ImGui::ColorEdit3("backgroundColor", bgColor)) {
-<<<<<<< HEAD
-    renderer.setParam("backgroundColor",OSP_SRGB , &bgColor);
-    addObjectToCommit(renderer.handle());
-=======
-    rendererPT.setParam("backgroundColor", bgColor);
-    rendererSV.setParam("backgroundColor", bgColor);
-    rendererAO.setParam("backgroundColor", bgColor);
-    rendererDBG.setParam("backgroundColor", bgColor);
+    rendererPT.setParam("backgroundColor", OSP_SRGB, &bgColor);
+    rendererSV.setParam("backgroundColor", OSP_SRGB, &bgColor);
+    rendererAO.setParam("backgroundColor", OSP_SRGB, &bgColor);
+    rendererDBG.setParam("backgroundColor", OSP_SRGB, &bgColor);
     addObjectToCommit(renderer->handle());
->>>>>>> c62c9d60
   }
 
   static bool useTestTex = false;
@@ -720,13 +715,8 @@
     throw std::runtime_error("invalid renderer chosen!");
   }
   // retains a set background color on renderer change
-<<<<<<< HEAD
-  renderer.setParam("backgroundColor", OSP_SRGBA, &bgColor);
-  addObjectToCommit(renderer.handle());
-=======
-  renderer->setParam("backgroundColor", bgColor);
+  renderer->setParam("backgroundColor", OSP_SRGBA, &bgColor);
   addObjectToCommit(renderer->handle());
->>>>>>> c62c9d60
 
   world.commit();
 
