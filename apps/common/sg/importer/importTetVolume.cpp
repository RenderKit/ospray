--- conflicted
+++ resolved
@@ -109,14 +109,8 @@
         if (pd) {
           for (int i = 0; i < pd->GetNumberOfArrays(); i++) {
             vtkAbstractArray *ad = pd->GetAbstractArray(i);
-<<<<<<< HEAD
-	    int nTuples          = ad->GetNumberOfTuples();
-	    int nComponents      = ad->GetNumberOfComponents();
-            int nDataPoints      = nTuples * nComponents;
-=======
             int nDataPoints      = ad->GetNumberOfTuples()
                                    * ad->GetNumberOfComponents();
->>>>>>> 08399382
 
             auto array = make_vtkSP(vtkDataArray::SafeDownCast(ad));
 
