// ======================================================================== //
// Copyright 2009-2017 Intel Corporation                                    //
//                                                                          //
// Licensed under the Apache License, Version 2.0 (the "License");          //
// you may not use this file except in compliance with the License.         //
// You may obtain a copy of the License at                                  //
//                                                                          //
//     http://www.apache.org/licenses/LICENSE-2.0                           //
//                                                                          //
// Unless required by applicable law or agreed to in writing, software      //
// distributed under the License is distributed on an "AS IS" BASIS,        //
// WITHOUT WARRANTIES OR CONDITIONS OF ANY KIND, either express or implied. //
// See the License for the specific language governing permissions and      //
// limitations under the License.                                           //
// ======================================================================== //

#include "FrameBuffer.h"

namespace ospray {
  namespace sg {

<<<<<<< HEAD
    FrameBuffer::FrameBuffer(vec2i size)
      : size(size)
    {
      createFB();

      add(createNode("size", "vec2i", size));
    }

=======
    FrameBuffer::FrameBuffer(const vec2i &size) 
      : size(size), 
        ospFrameBuffer(NULL) 
    {
      createFB();
    };
    
>>>>>>> 7105ff0f
    FrameBuffer::~FrameBuffer()
    {
      destroyFB();
    }

    void FrameBuffer::postCommit(RenderContext &ctx)
    {
      // std::cout << __PRETTY_FUNCTION__ << std::endl;
      // std::cout << "Last modified: "  << getLastModified() 
      //   << " last committed: " << getLastCommitted()
      //   << " size last modified: " << getChild("size")->getLastModified() 
      //   << " childMTime: " << ctx.getChildMTime()
      //   << "\n";
      size = getChild("size")->getValue<vec2i>();
      destroyFB();
      createFB();
      ospCommit(ospFrameBuffer);
    }

    unsigned char *FrameBuffer::map()
    {
      return (unsigned char *)ospMapFrameBuffer(ospFrameBuffer, OSP_FB_COLOR);
    }

    void FrameBuffer::unmap(unsigned char *mem)
    {
      ospUnmapFrameBuffer(mem,ospFrameBuffer);
    }

    void FrameBuffer::clear()
    {
      ospFrameBufferClear(ospFrameBuffer,OSP_FB_ACCUM|OSP_FB_COLOR);
    }

    void FrameBuffer::clearAccum()
    {
      ospFrameBufferClear(ospFrameBuffer,OSP_FB_ACCUM);
    }

    vec2i FrameBuffer::getSize() const
    {
      return size;
    }
    
    /*! \brief returns a std::string with the c++ name of this class */
    std::string FrameBuffer::toString() const
    {
      return "ospray::sg::FrameBuffer";
    }
    
    OSPFrameBuffer FrameBuffer::getOSPHandle() const
    {
      return ospFrameBuffer;
    }

    void ospray::sg::FrameBuffer::createFB()
    {
<<<<<<< HEAD
      ospFrameBuffer = ospNewFrameBuffer((osp::vec2i&)size, OSP_FB_SRGBA,
                                         OSP_FB_COLOR | OSP_FB_ACCUM);
      setValue((OSPObject)ospFrameBuffer);
      std::cout << "creating fb : " << getValue<OSPObject>() << " " << size << "\n";
=======
      ospFrameBuffer =
          ospNewFrameBuffer((const osp::vec2i &)size, OSP_FB_SRGBA,
                            OSP_FB_COLOR | OSP_FB_ACCUM);
>>>>>>> 7105ff0f
    }

    void ospray::sg::FrameBuffer::destroyFB()
    {
      ospFreeFrameBuffer(ospFrameBuffer);
    }
    OSP_REGISTER_SG_NODE(FrameBuffer);

  } // ::ospray::sg
} // ::ospray<|MERGE_RESOLUTION|>--- conflicted
+++ resolved
@@ -19,24 +19,15 @@
 namespace ospray {
   namespace sg {
 
-<<<<<<< HEAD
     FrameBuffer::FrameBuffer(vec2i size)
-      : size(size)
+      : size(size),
+        ospFrameBuffer(NULL) 
     {
       createFB();
 
       add(createNode("size", "vec2i", size));
     }
 
-=======
-    FrameBuffer::FrameBuffer(const vec2i &size) 
-      : size(size), 
-        ospFrameBuffer(NULL) 
-    {
-      createFB();
-    };
-    
->>>>>>> 7105ff0f
     FrameBuffer::~FrameBuffer()
     {
       destroyFB();
@@ -94,16 +85,10 @@
 
     void ospray::sg::FrameBuffer::createFB()
     {
-<<<<<<< HEAD
       ospFrameBuffer = ospNewFrameBuffer((osp::vec2i&)size, OSP_FB_SRGBA,
                                          OSP_FB_COLOR | OSP_FB_ACCUM);
       setValue((OSPObject)ospFrameBuffer);
       std::cout << "creating fb : " << getValue<OSPObject>() << " " << size << "\n";
-=======
-      ospFrameBuffer =
-          ospNewFrameBuffer((const osp::vec2i &)size, OSP_FB_SRGBA,
-                            OSP_FB_COLOR | OSP_FB_ACCUM);
->>>>>>> 7105ff0f
     }
 
     void ospray::sg::FrameBuffer::destroyFB()
