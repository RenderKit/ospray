// ======================================================================== //
// Copyright 2009-2017 Intel Corporation                                    //
//                                                                          //
// Licensed under the Apache License, Version 2.0 (the "License");          //
// you may not use this file except in compliance with the License.         //
// You may obtain a copy of the License at                                  //
//                                                                          //
//     http://www.apache.org/licenses/LICENSE-2.0                           //
//                                                                          //
// Unless required by applicable law or agreed to in writing, software      //
// distributed under the License is distributed on an "AS IS" BASIS,        //
// WITHOUT WARRANTIES OR CONDITIONS OF ANY KIND, either express or implied. //
// See the License for the specific language governing permissions and      //
// limitations under the License.                                           //
// ======================================================================== //

#include "sg/common/Material.h"
#include "sg/common/World.h"
#include "sg/common/Integrator.h"
#include "ospray/ospray.h"

namespace ospray {
  namespace sg {

    /*! constructor */
    Material::Material()
      : ospMaterial(NULL),
        name(""),
        type(""),
        ospRenderer(NULL)
    {
      add(createNode("type", "string", std::string("default")));
      vec3f kd(10.f/255.f,68.f/255.f,117.f/255.f);
      vec3f ks(208.f/255.f,140.f/255.f,82.f/255.f);
      add(createNode("Kd", "vec3f",kd, NodeFlags::required | NodeFlags::valid_min_max | NodeFlags::gui_color));
      getChild("Kd")->setMinMax(vec3f(0), vec3f(1));
      add(createNode("Ks", "vec3f",ks, NodeFlags::required | NodeFlags::valid_min_max | NodeFlags::gui_color));
      getChild("Ks")->setMinMax(vec3f(0), vec3f(1));
      add(createNode("Ns", "float",10.f, NodeFlags::required | NodeFlags::valid_min_max | NodeFlags::gui_slider));
      getChild("Ns")->setMinMax(0.f, 100.f);
    }

    void Material::preCommit(RenderContext &ctx)
    {
      if (ospMaterial != nullptr && ospRenderer == ctx.ospRenderer) return;
      OSPMaterial mat = ospNewMaterial(ctx.ospRenderer, getChild("type")->getValue<std::string>().c_str());
      if (!mat)
      {
          std::cerr << "Warning: Could not create material type '" << type << "'. Replacing with default material." << std::endl;
          static OSPMaterial defaultMaterial = NULL;
          if (!defaultMaterial) {
            defaultMaterial = ospNewMaterial(ctx.integrator->getOSPHandle(), "OBJ");
            vec3f kd(.7f);
            vec3f ks(.3f);
            ospSet3fv(defaultMaterial, "Kd", &kd.x);
            ospSet3fv(defaultMaterial, "Ks", &ks.x);
            ospSet1f(defaultMaterial, "Ns", 99.f);
            ospCommit(defaultMaterial);
          }
          mat = defaultMaterial;
        }
      setValue((OSPObject)mat);
      ospMaterial = mat;
      ospRenderer = ctx.ospRenderer;
    }

    void Material::postCommit(RenderContext &ctx)
    {
      ospCommit(ospMaterial);
    }

    void Material::render(RenderContext &ctx)
    {

<<<<<<< HEAD
      // if (ospMaterial) return;
=======
      ospMaterial = ospNewMaterial(ctx.integrator->getOSPHandle(), type.c_str());
>>>>>>> 7105ff0f

      // PING;
      // PRINT(ctx.integrator->toString());
      // ospMaterial = ospNewMaterial(ctx.integrator->getOSPHandle(), type.c_str());
      // setValue((OSPObject)ospMaterial);

      // //We failed to create a material of the given type, handle it
      // if (!ospMaterial) {
      //   std::cerr << "Warning: Could not create material type '" << type << "'. Replacing with default material." << std::endl;
      //   //Replace with default
      //   static OSPMaterial defaultMaterial = NULL;
      //   if (!defaultMaterial) {
      //     defaultMaterial = ospNewMaterial(ctx.integrator->getOSPHandle(), "default");
      //     vec3f kd(.7f);
      //     vec3f ks(.3f);
      //     ospSet3fv(defaultMaterial, "Kd", &kd.x);
      //     ospSet3fv(defaultMaterial, "Ks", &ks.x);
      //     ospSet1f(defaultMaterial, "Ns", 99.f);
      //     ospCommit(defaultMaterial);
      //   }
      //   ospMaterial = defaultMaterial;
      //   return;
      // }

      // for(size_t i = 0; i < textures.size(); i++) {
      //   textures[i]->render(ctx);
      // }
      
<<<<<<< HEAD
      // //Forward all params on to the ospMaterial...
      // for_each_param([&](const std::shared_ptr<Param> &param){
      //     switch(param->getOSPDataType()) {
      //     case OSP_INT:
      //     case OSP_UINT:
      //       {
      //         ParamT<int> *p = (ParamT<int>*)param.get();
      //         if(param->getName().find("map_") != std::string::npos) {
      //           //Handle textures!
      //           assert(textures[p->value]->ospTexture != NULL && "Texture should not be null at this point.");
      //           ospSetObject(ospMaterial, param->getName().c_str(), textures[p->value]->ospTexture);
      //         } else {
      //           ospSet1i(ospMaterial, param->getName().c_str(), p->value);
      //         }
      //       }
      //       break;
      //     case OSP_INT3:
      //     case OSP_UINT3:
      //       {
      //         ParamT<vec3i> *p = (ParamT<vec3i>*)param.get();
      //         ospSet3i(ospMaterial, param->getName().c_str(), p->value.x, p->value.y, p->value.z);
      //       }
      //       break;
      //     case OSP_FLOAT:
      //       {
      //         ParamT<float> *p = (ParamT<float>*)param.get();
      //         ospSet1f(ospMaterial, param->getName().c_str(), p->value);
      //       }
      //       break;
      //     case OSP_FLOAT2:
      //       {
      //         ParamT<vec2f> *p = (ParamT<vec2f>*)param.get();
      //         ospSet2fv(ospMaterial, param->getName().c_str(), &p->value.x);
      //       }
      //       break;
      //     case OSP_FLOAT3:
      //       {
      //         ParamT<vec3f> *p = (ParamT<vec3f>*)param.get();
      //         ospSet3fv(ospMaterial, param->getName().c_str(), &p->value.x);
      //       }
      //       break;
      //     case OSP_TEXTURE:
      //       {
      //         ParamT<Ref<Texture2D>> *p = (ParamT<Ref<Texture2D>>*)param.get();
      //         Texture2D *tex = p->value.ptr;
      //         if (tex) {
      //           tex->render(ctx);
      //           if (tex->ospTexture) {
      //             std::cout << "setting texture " << p->value->toString() << " to mat value " << param->getName() << std::endl;
      //             ospSetObject(ospMaterial, param->getName().c_str(), p->value->ospTexture);
      //           }
      //         }
      //       }
      //       break;
      //     default: //Catch not yet implemented data types
      //       PRINT(param->getOSPDataType());
      //       std::cerr << "Warning: parameter '" << param->getName() << "' of material '" << name << "' had an invalid data type and will be ignored." << std::endl;
      //     }
      //   });
=======
      //Forward all params on to the ospMaterial...
      for_each_param([&](const std::shared_ptr<Param> &param){
          switch(param->getOSPDataType()) {
          case OSP_INT:
          case OSP_UINT:
            {
              ParamT<int> *p = (ParamT<int>*)param.get();
              if(param->getName().find("map_") != std::string::npos) {
                //Handle textures!
                assert(textures[p->value]->ospTexture != NULL && "Texture should not be null at this point.");
                ospSetObject(ospMaterial, param->getName().c_str(), textures[p->value]->ospTexture);
              } else {
                ospSet1i(ospMaterial, param->getName().c_str(), p->value);
              }
            }
            break;
          case OSP_INT3:
          case OSP_UINT3:
            {
              ParamT<vec3i> *p = (ParamT<vec3i>*)param.get();
              ospSet3i(ospMaterial, param->getName().c_str(), p->value.x, p->value.y, p->value.z);
            }
            break;
          case OSP_FLOAT:
            {
              ParamT<float> *p = (ParamT<float>*)param.get();
              ospSet1f(ospMaterial, param->getName().c_str(), p->value);
            }
            break;
          case OSP_FLOAT2:
            {
              ParamT<vec2f> *p = (ParamT<vec2f>*)param.get();
              ospSet2fv(ospMaterial, param->getName().c_str(), &p->value.x);
            }
            break;
          case OSP_FLOAT3:
            {
              ParamT<vec3f> *p = (ParamT<vec3f>*)param.get();
              ospSet3fv(ospMaterial, param->getName().c_str(), &p->value.x);
            }
            break;
          case OSP_TEXTURE:
            {
              ParamT<std::shared_ptr<Texture2D>> *p = (ParamT<std::shared_ptr<Texture2D>> *)param.get();
              std::shared_ptr<Texture2D> tex = p->value;
              if (tex) {
                tex->render(ctx);
                if (tex->ospTexture) {
                  std::cout << "setting texture " << tex->toString() << " to mat value " << param->getName() << std::endl;
                  ospSetObject(ospMaterial, param->getName().c_str(), tex->ospTexture);
                }
              }
            }
            break;
          default: //Catch not yet implemented data types
            PRINT(param->getOSPDataType());
            std::cerr << "Warning: parameter '" << param->getName() << "' of material '" << name << "' had an invalid data type and will be ignored." << std::endl;
          }
        });
>>>>>>> 7105ff0f

      // ospCommit(ospMaterial);
    }

    OSP_REGISTER_SG_NODE(Material);

  }
}<|MERGE_RESOLUTION|>--- conflicted
+++ resolved
@@ -72,11 +72,7 @@
     void Material::render(RenderContext &ctx)
     {
 
-<<<<<<< HEAD
       // if (ospMaterial) return;
-=======
-      ospMaterial = ospNewMaterial(ctx.integrator->getOSPHandle(), type.c_str());
->>>>>>> 7105ff0f
 
       // PING;
       // PRINT(ctx.integrator->toString());
@@ -105,7 +101,6 @@
       //   textures[i]->render(ctx);
       // }
       
-<<<<<<< HEAD
       // //Forward all params on to the ospMaterial...
       // for_each_param([&](const std::shared_ptr<Param> &param){
       //     switch(param->getOSPDataType()) {
@@ -165,67 +160,6 @@
       //       std::cerr << "Warning: parameter '" << param->getName() << "' of material '" << name << "' had an invalid data type and will be ignored." << std::endl;
       //     }
       //   });
-=======
-      //Forward all params on to the ospMaterial...
-      for_each_param([&](const std::shared_ptr<Param> &param){
-          switch(param->getOSPDataType()) {
-          case OSP_INT:
-          case OSP_UINT:
-            {
-              ParamT<int> *p = (ParamT<int>*)param.get();
-              if(param->getName().find("map_") != std::string::npos) {
-                //Handle textures!
-                assert(textures[p->value]->ospTexture != NULL && "Texture should not be null at this point.");
-                ospSetObject(ospMaterial, param->getName().c_str(), textures[p->value]->ospTexture);
-              } else {
-                ospSet1i(ospMaterial, param->getName().c_str(), p->value);
-              }
-            }
-            break;
-          case OSP_INT3:
-          case OSP_UINT3:
-            {
-              ParamT<vec3i> *p = (ParamT<vec3i>*)param.get();
-              ospSet3i(ospMaterial, param->getName().c_str(), p->value.x, p->value.y, p->value.z);
-            }
-            break;
-          case OSP_FLOAT:
-            {
-              ParamT<float> *p = (ParamT<float>*)param.get();
-              ospSet1f(ospMaterial, param->getName().c_str(), p->value);
-            }
-            break;
-          case OSP_FLOAT2:
-            {
-              ParamT<vec2f> *p = (ParamT<vec2f>*)param.get();
-              ospSet2fv(ospMaterial, param->getName().c_str(), &p->value.x);
-            }
-            break;
-          case OSP_FLOAT3:
-            {
-              ParamT<vec3f> *p = (ParamT<vec3f>*)param.get();
-              ospSet3fv(ospMaterial, param->getName().c_str(), &p->value.x);
-            }
-            break;
-          case OSP_TEXTURE:
-            {
-              ParamT<std::shared_ptr<Texture2D>> *p = (ParamT<std::shared_ptr<Texture2D>> *)param.get();
-              std::shared_ptr<Texture2D> tex = p->value;
-              if (tex) {
-                tex->render(ctx);
-                if (tex->ospTexture) {
-                  std::cout << "setting texture " << tex->toString() << " to mat value " << param->getName() << std::endl;
-                  ospSetObject(ospMaterial, param->getName().c_str(), tex->ospTexture);
-                }
-              }
-            }
-            break;
-          default: //Catch not yet implemented data types
-            PRINT(param->getOSPDataType());
-            std::cerr << "Warning: parameter '" << param->getName() << "' of material '" << name << "' had an invalid data type and will be ignored." << std::endl;
-          }
-        });
->>>>>>> 7105ff0f
 
       // ospCommit(ospMaterial);
     }
