## ======================================================================== ##
## Copyright 2009-2017 Intel Corporation                                    ##
##                                                                          ##
## Licensed under the Apache License, Version 2.0 (the "License");          ##
## you may not use this file except in compliance with the License.         ##
## You may obtain a copy of the License at                                  ##
##                                                                          ##
##     http://www.apache.org/licenses/LICENSE-2.0                           ##
##                                                                          ##
## Unless required by applicable law or agreed to in writing, software      ##
## distributed under the License is distributed on an "AS IS" BASIS,        ##
## WITHOUT WARRANTIES OR CONDITIONS OF ANY KIND, either express or implied. ##
## See the License for the specific language governing permissions and      ##
## limitations under the License.                                           ##
## ======================================================================== ##

INCLUDE_DIRECTORIES(${CMAKE_CURRENT_SOURCE_DIR})

OPTION(OSPRAY_APPS_SG_VTK "Enable VTK loaders for ospray_sg" OFF)

IF(OSPRAY_APPS_SG_VTK)
  FIND_PACKAGE(VTK COMPONENTS REQUIRED
    vtkIOLegacy
    vtkIOXML
    vtkIOXMLParser
    vtkIOExport
    vtksys
  )

  INCLUDE(${VTK_USE_FILE})

  SET(SG_VTK_SRCS importer/importTetVolume.cpp)

  ADD_DEFINITIONS(-DOSPRAY_APPS_SG_VTK=1)
ENDIF()

<<<<<<< HEAD
OPTION(OSPRAY_APPS_SG_CHOMBO "AMR Chombo Reader" OFF)
SET(CHOMBO_SRCS "")

IF (OSPRAY_APPS_SG_CHOMBO)
  FIND_PACKAGE(HDF5 REQUIRED)
  IF (HDF5_FOUND)
    INCLUDE_DIRECTORIES(${HDF5_INCLUDE_DIRS})
  ENDIF()
  SET(CHOMBO_SRCS importer/importAMRChombo.cpp)
  ADD_DEFINITIONS(-DOSPRAY_APPS_SG_CHOMBO=1)
ENDIF()



=======
OPTION(USE_OPENIMAGEIO "Enable OpenImageIO support" OFF)

IF(USE_OPENIMAGEIO)
  FIND_PACKAGE(OpenImageIO)
  IF (OPENIMAGEIO_FOUND)
    ADD_DEFINITIONS(-DUSE_OPENIMAGEIO)
    INCLUDE_DIRECTORIES(${OPENIMAGEIO_INCLUDE_DIRS})
  ELSE()
    MESSAGE(STATUS "OpenImageIO not found. Using stb_image instead.")
  ENDIF()
ENDIF()

>>>>>>> 356a18c6
OSPRAY_CREATE_LIBRARY(ospray_sg SHARED
  # scene graph nodes
  SceneGraph.cpp
  Renderer.cpp

  geometry/Geometry.cpp
  geometry/Spheres.cpp
  geometry/StreamLines.cpp
  geometry/TriangleMesh.cpp

  camera/Camera.h
  camera/PerspectiveCamera.cpp
  camera/PanoramicCamera.cpp

  common/Common.cpp
  common/Data.cpp
  common/FrameBuffer.cpp
  common/Light.cpp
  common/Material.cpp
  common/Node.cpp
  common/Renderable.cpp
  common/RenderContext.h
  common/Serialization.cpp
  common/TimeStamp.cpp
  common/Texture2D.cpp
  common/Transform.cpp
  common/World.cpp
  common/Animator.cpp
  common/Animator.h
  common/AnimationController.h
  common/AnimationController.cpp
  common/Selector.h
  common/Selector.cpp

  transferFunction/TransferFunction.cpp
  volume/Volume.cpp
  volume/TetVolume.cpp
  volume/AMRVolume.cpp

  module/Module.cpp

  3rdParty/ply.cpp

  # scene graph importers
  importer/Importer.cpp
  importer/importPoints.cpp
  importer/importOSP.cpp
  importer/importOSPModel.cpp
  importer/importOSPSG.cpp
  importer/importOSX.cpp
  importer/importOBJ.cpp
  importer/importPLY.cpp
  importer/importRIVL.cpp
  importer/importXYZ.cpp

  importer/detail_xyz/Model.cpp

  ${SG_VTK_SRCS}
  ${CHOMBO_SRCS}

LINK
  ospray
  ospray_common
  ospray_xml
  ${HDF5_LIBRARIES}
  ${VTK_LIBRARIES}
  ${OPENIMAGEIO_LIBRARIES}
)<|MERGE_RESOLUTION|>--- conflicted
+++ resolved
@@ -15,6 +15,8 @@
 ## ======================================================================== ##
 
 INCLUDE_DIRECTORIES(${CMAKE_CURRENT_SOURCE_DIR})
+
+## VTK support ##
 
 OPTION(OSPRAY_APPS_SG_VTK "Enable VTK loaders for ospray_sg" OFF)
 
@@ -34,9 +36,9 @@
   ADD_DEFINITIONS(-DOSPRAY_APPS_SG_VTK=1)
 ENDIF()
 
-<<<<<<< HEAD
+## Chombo AMR loader support ##
+
 OPTION(OSPRAY_APPS_SG_CHOMBO "AMR Chombo Reader" OFF)
-SET(CHOMBO_SRCS "")
 
 IF (OSPRAY_APPS_SG_CHOMBO)
   FIND_PACKAGE(HDF5 REQUIRED)
@@ -47,9 +49,8 @@
   ADD_DEFINITIONS(-DOSPRAY_APPS_SG_CHOMBO=1)
 ENDIF()
 
+## OpenImageIO support ##
 
-
-=======
 OPTION(USE_OPENIMAGEIO "Enable OpenImageIO support" OFF)
 
 IF(USE_OPENIMAGEIO)
@@ -62,7 +63,6 @@
   ENDIF()
 ENDIF()
 
->>>>>>> 356a18c6
 OSPRAY_CREATE_LIBRARY(ospray_sg SHARED
   # scene graph nodes
   SceneGraph.cpp
