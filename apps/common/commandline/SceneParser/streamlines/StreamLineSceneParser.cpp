// ======================================================================== //
// Copyright 2009-2016 Intel Corporation                                    //
//                                                                          //
// Licensed under the Apache License, Version 2.0 (the "License");          //
// you may not use this file except in compliance with the License.         //
// You may obtain a copy of the License at                                  //
//                                                                          //
//     http://www.apache.org/licenses/LICENSE-2.0                           //
//                                                                          //
// Unless required by applicable law or agreed to in writing, software      //
// distributed under the License is distributed on an "AS IS" BASIS,        //
// WITHOUT WARRANTIES OR CONDITIONS OF ANY KIND, either express or implied. //
// See the License for the specific language governing permissions and      //
// limitations under the License.                                           //
// ======================================================================== //

#include "StreamLineSceneParser.h"

#include "common/xml/XML.h"

using namespace ospray;
using namespace ospcommon;

#include <iostream>
using std::cout;
using std::endl;

// Helper types ///////////////////////////////////////////////////////////////

struct Triangles {
  std::vector<vec3fa> vertex;
  std::vector<vec3fa> color; // vertex color, from sv's 'v' value
  std::vector<vec3i>  index;

  struct SVVertex {
    float v;
    vec3f pos; //float x,y,z;
  };

  struct SVTriangle {
    SVVertex vertex[3];
  };

  vec3f lerpf(float x, float x0,float x1,vec3f y0, vec3f y1)
  {
    float f = (x-x0)/(x1-x0);
    return f*y1+(1-f)*y0;
  }
  vec3f colorOf(const float f)
  {
    if (f < .5f)
      return vec3f(lerpf(f, 0.f,.5f,vec3f(0),vec3f(0,1,0)));
    else
      return vec3f(lerpf(f, .5f,1.f,vec3f(0,1,0),vec3f(1,0,0)));
  }
  void parseSV(const FileName &fn)
  {
    FILE *file = fopen(fn.str().c_str(),"rb");
    if (!file) return;
    SVTriangle triangle;
    while (fread(&triangle,sizeof(triangle),1,file)) {
      index.push_back(vec3i(0,1,2)+vec3i(vertex.size()));
      vertex.push_back(vec3fa(triangle.vertex[0].pos));
      vertex.push_back(vec3fa(triangle.vertex[1].pos));
      vertex.push_back(vec3fa(triangle.vertex[2].pos));
      color.push_back(colorOf(triangle.vertex[0].v));
      color.push_back(colorOf(triangle.vertex[1].v));
      color.push_back(colorOf(triangle.vertex[2].v));
    }
    fclose(file);
  }

  box3f getBounds() const
  {
    box3f bounds = empty;
    for (const auto &v : vertex)
      bounds.extend(v);
    return bounds;
  }
};

struct StreamLines {
  std::vector<vec3fa> vertex;
  std::vector<int>    index;
  float radius {0.001f};

  void parsePNT(const FileName &fn)
  {
    FILE *file = fopen(fn.c_str(),"r");
    if (!file) {
      cout << "WARNING: could not open file " << fn << endl;
      return;
    }
    vec3fa pnt;
    static size_t totalSegments = 0;
    size_t segments = 0;
    // cout << "parsing file " << fn << ":" << std::flush;
    int rc = fscanf(file,"%f %f %f\n",&pnt.x,&pnt.y,&pnt.z);
    vertex.push_back(pnt);
    Assert(rc == 3);
    while ((rc = fscanf(file,"%f %f %f\n",&pnt.x,&pnt.y,&pnt.z)) == 3) {
      index.push_back(vertex.size()-1);
      vertex.push_back(pnt);
      segments++;
    }
    totalSegments += segments;
    fclose(file);
  }


  void parsePNTlist(const FileName &fn)
  {
    FILE *file = fopen(fn.c_str(),"r");
    Assert(file);
    for (char line[10000]; fgets(line,10000,file) && !feof(file); ) {
      char *eol = strstr(line,"\n"); if (eol) *eol = 0;
      parsePNT(line);
    }
    fclose(file);
  }

  void parseSLRAW(const FileName &fn)
  {
    FILE *file = fopen(fn.c_str(),"rb");

    if (!file) {
      cout << "WARNING: could not open file " << fn << endl;
      return;
    }

    int numStreamlines;
    int rc = fread(&numStreamlines, sizeof(int), 1, file);
    (void)rc;
    Assert(rc == 1);

    for(int s=0; s<numStreamlines; s++) {

      int numStreamlinePoints;
      rc = fread(&numStreamlinePoints, sizeof(int), 1, file);
      Assert(rc == 1);

      for(int p=0; p<numStreamlinePoints; p++) {

        vec3fa pnt;
        rc = fread(&pnt.x, 3*sizeof(float), 1, file);
        Assert(rc == 1);

        if(p != 0) index.push_back(vertex.size() - 1);
        vertex.push_back(pnt);
      }
    }
    fclose(file);
  }

  void parseSWC(const FileName &fn)
  {
    std::vector<vec3fa> filePoints;

    FILE *file = fopen(fn.c_str(),"r");
    Assert(file);
    radius = 99.f;
    for (char line[10000]; fgets(line,10000,file) && !feof(file); ) {
      if (line[0] == '#') continue;

      vec3fa v; float f1; int ID, i, j;
      sscanf(line,"%i %i %f %f %f %f %i\n",&ID,&i,&v.x,&v.y,&v.z,&f1,&j);
      if (f1 < radius)
        radius = f1;
      filePoints.push_back(v);

      index.push_back(vertex.size());
      vertex.push_back(v);
      vertex.push_back(filePoints[j-1]);
    }
    fclose(file);
  }

  void parse(const FileName &fn)
  {
    if (fn.ext() == "pnt")
      parsePNT(fn);
    else if (fn.ext() == "pntlist") {
      FILE *file = fopen(fn.c_str(),"r");
      Assert(file);
      for (char line[10000]; fgets(line,10000,file) && !feof(file); ) {
        char *eol = strstr(line,"\n"); if (eol) *eol = 0;
        parsePNT(line);
      }
      fclose(file);
    } else if (fn.ext() == "slraw") {
      parseSLRAW(fn);
    } else
      throw std::runtime_error("unknown input file format "+fn.str());
  }
  box3f getBounds() const
  {
    box3f bounds = empty;
    for (const auto &v : vertex)
      bounds.extend(v);
    return bounds;
  }
};

struct StockleyWhealCannon {
  struct Cylinder {
    vec3f v0;
    vec3f v1;
    float r;
  };
  struct Sphere {
    vec3f v;
    float r;
  };

  std::vector<Sphere> spheres[3];
  std::vector<Cylinder> cylinders[3];
  box3f bounds;

  void parse(const FileName &fn)
  {
    std::vector<vec3fa> filePoints;

    FILE *file = fopen(fn.c_str(),"r");
    Assert(file);
    bounds = empty;
    for (char line[10000]; fgets(line,10000,file) && !feof(file); ) {
      if (line[0] == '#') continue;

      vec3f v; float radius; int id, parent, type;
      sscanf(line,"%i %i %f %f %f %f %i\n",
             &id, &type, &v.x, &v.y, &v.z, &radius, &parent);
      filePoints.push_back(v);
      Assert(filePoints.size() == id); // assumes index-1==id
      bounds.extend(v); // neglects radius

      if (parent == -1) // root soma, just one sphere
        spheres[0].push_back(Sphere{v, radius});
      else { // cylinder with sphere at end
        int idx;
        switch (type) {
          case 3: idx = 1; break; // basal dendrite
          case 4: idx = 2; break; // apical dendrite
          default: idx = 0; break; // soma / axon
        }
        spheres[idx].push_back(Sphere{v, radius});
        cylinders[idx].push_back(Cylinder{filePoints[parent-1], v, radius});
      }
    }
    fclose(file);
  }

  box3f getBounds() const
  {
    return bounds;
  }
};

void osxParseInts(std::vector<int> &vec, const std::string &content)
{
  char *s = strdup(content.c_str());
  const char *delim = "\n\t\r ";
  char *tok = strtok(s,delim);
  while (tok) {
    vec.push_back(atol(tok));
    tok = strtok(NULL,delim);
  }
  free(s);
}

void osxParseVec3is(std::vector<vec3i> &vec, const std::string &content)
{
  char *s = strdup(content.c_str());
  const char *delim = "\n\t\r ";
  char *tok = strtok(s,delim);
  while (tok) {
    vec3i v;
    assert(tok);
    v.x = atol(tok);
    tok = strtok(NULL,delim);

    assert(tok);
    v.y = atol(tok);
    tok = strtok(NULL,delim);

    assert(tok);
    v.z = atol(tok);
    tok = strtok(NULL,delim);

    vec.push_back(v);
  }
  free(s);
}

void osxParseVec3fas(std::vector<vec3fa> &vec, const std::string &content)
{
  char *s = strdup(content.c_str());
  const char *delim = "\n\t\r ";
  char *tok = strtok(s,delim);
  while (tok) {
    vec3fa v;
    assert(tok);
    v.x = atof(tok);
    tok = strtok(NULL,delim);

    assert(tok);
    v.y = atof(tok);
    tok = strtok(NULL,delim);

    assert(tok);
    v.z = atof(tok);
    tok = strtok(NULL,delim);

    vec.push_back(v);
  }
  free(s);
}

/*! parse ospray xml file */
void parseOSX(StreamLines *streamLines,
              Triangles *triangles,
              const std::string &fn)
{
  xml::XMLDoc *doc = xml::readXML(fn);
  assert(doc);
  if (doc->child.size() != 1 || doc->child[0]->name != "OSPRay")
    throw std::runtime_error("could not parse osx file: Not in OSPRay format!?");
  xml::Node *root_element = doc->child[0];
  for (uint32_t childID = 0; childID < root_element->child.size(); childID++) {
    xml::Node *node = root_element->child[childID];
    if (node->name == "Info") {
      // ignore
      continue;
    }

    if (node->name == "Model") {
      xml::Node *model_node = node;
      for (uint32_t childID = 0; childID < model_node->child.size(); childID++) {
        xml::Node *node = model_node->child[childID];

        if (node->name == "StreamLines") {

          xml::Node *sl_node = node;
          for (uint32_t childID = 0; childID < sl_node->child.size(); childID++) {
            xml::Node *node = sl_node->child[childID];
            if (node->name == "vertex") {
              osxParseVec3fas(streamLines->vertex,node->content);
              continue;
            };
            if (node->name == "index") {
              osxParseInts(streamLines->index,node->content);
              continue;
            };
          }
          continue;
        }

        if (node->name == "TriangleMesh") {
          xml::Node *tris_node = node;
          for (uint32_t childID = 0; childID < tris_node->child.size(); childID++) {
            xml::Node *node = tris_node->child[childID];
            if (node->name == "vertex") {
              osxParseVec3fas(triangles->vertex,node->content);
              continue;
            };
            if (node->name == "color") {
              osxParseVec3fas(triangles->color,node->content);
              continue;
            };
            if (node->name == "index") {
              osxParseVec3is(triangles->index,node->content);
              continue;
            };
          }
          continue;
        }
      }
    }
  }
}

void exportOSX(const char *fn,StreamLines *streamLines, Triangles *triangles)
{
  FILE *file = fopen(fn,"w");
  fprintf(file,"<?xml version=\"1.0\"?>\n\n");
  fprintf(file,"<OSPRay>\n");
  {
    fprintf(file,"<Model>\n");
    {
      fprintf(file,"<StreamLines>\n");
      {
        fprintf(file,"<vertex>\n");
        for (const auto &v : streamLines->vertex)
          fprintf(file,"%f %f %f\n", v.x, v.y, v.z);
        fprintf(file,"</vertex>\n");

        fprintf(file,"<index>\n");
        for (const auto & i : streamLines->index)
          fprintf(file,"%i ",i);
        fprintf(file,"\n</index>\n");
      }
      fprintf(file,"</StreamLines>\n");


      fprintf(file,"<TriangleMesh>\n");
      {
        fprintf(file,"<vertex>\n");
        for (const auto &v : triangles->vertex)
          fprintf(file,"%f %f %f\n", v.x, v.y, v.z);
        fprintf(file,"</vertex>\n");

        fprintf(file,"<color>\n");
        for (const auto &c : triangles->color)
          fprintf(file,"%f %f %f\n", c.x, c.y, c.z);
        fprintf(file,"</color>\n");

        fprintf(file,"<index>\n");
        for (const auto &i : triangles->index)
          fprintf(file,"%i %i %i\n", i.x, i.y, i.z);
        fprintf(file,"</index>\n");

      }
      fprintf(file,"</TriangleMesh>\n");
    }
    fprintf(file,"</Model>\n");
  }
  fprintf(file,"</OSPRay>\n");
  fclose(file);
}

// Class definitions //////////////////////////////////////////////////////////

StreamLineSceneParser::StreamLineSceneParser(cpp::Renderer renderer) :
  renderer(renderer)
{
}

bool StreamLineSceneParser::parse(int ac, const char **&av)
{
  bool loadedScene = false;

  StreamLines *streamLines = nullptr;//new StreamLines;
  Triangles   *triangles = nullptr;//new Triangles;
  StockleyWhealCannon *swc = nullptr;//new StockleyWhealCannon;

  for (int i = 1; i < ac; i++) {
    std::string arg = av[i];
    if (arg[0] != '-') {
      const FileName fn = arg;
      if (fn.ext() == "osx") {
        streamLines = new StreamLines;
        triangles   = new Triangles;
        parseOSX(streamLines, triangles, fn);
        loadedScene = true;
      }
      else if (fn.ext() == "pnt") {
        streamLines = new StreamLines;
        streamLines->parsePNT(fn);
        loadedScene = true;
      }
      else if (fn.ext() == "swc") {
        swc = new StockleyWhealCannon;
        swc->parse(fn);
        loadedScene = true;
      }
      else if (fn.ext() == "pntlist") {
        streamLines = new StreamLines;
        streamLines->parsePNTlist(fn);
        loadedScene = true;
      }
      else if (fn.ext() == "slraw") {
        streamLines = new StreamLines;
        streamLines->parseSLRAW(fn);
        loadedScene = true;
      }
      else if (fn.ext() == "sv") {
        triangles   = new Triangles;
        triangles->parseSV(fn);
        loadedScene = true;
      }
    } else if (arg == "--streamline-radius") {
      streamLines->radius = atof(av[++i]);
#if 1
    }
#else
    } else if (arg == "--streamline-export") {
      exportOSX(av[++i], streamLines, triangles);
    }
#endif
  }

  if (loadedScene) {
<<<<<<< HEAD
    sceneModel = ospNewModel();
=======
    m_model = make_unique<cpp::Model>();

    auto &model = *m_model;
>>>>>>> 3fd314ab

    OSPMaterial mat = ospNewMaterial(renderer.handle(), "default");
    if (mat) {
      ospSet3f(mat, "kd", .7, .7, .7);
      ospCommit(mat);
    }

    box3f bounds(empty);

    if (streamLines && !streamLines->index.empty()) {
      OSPGeometry geom = ospNewGeometry("streamlines");
      Assert(geom);
      OSPData vertex = ospNewData(streamLines->vertex.size(),
                                  OSP_FLOAT3A, &streamLines->vertex[0]);
      OSPData index  = ospNewData(streamLines->index.size(),
                                  OSP_UINT, &streamLines->index[0]);
      ospSetObject(geom,"vertex",vertex);
      ospSetObject(geom,"index",index);
      ospSet1f(geom,"radius",streamLines->radius);
      if (mat)
        ospSetMaterial(geom,mat);
      ospCommit(geom);
<<<<<<< HEAD
      ospAddGeometry(sceneModel.handle(), geom);
=======
      ospAddGeometry(model.handle(), geom);
>>>>>>> 3fd314ab
      bounds.extend(streamLines->getBounds());
    }

    if (triangles && !triangles->index.empty()) {
      OSPGeometry geom = ospNewGeometry("triangles");
      Assert(geom);
      OSPData vertex = ospNewData(triangles->vertex.size(),
                                  OSP_FLOAT3A, &triangles->vertex[0]);
      OSPData index  = ospNewData(triangles->index.size(),
                                  OSP_INT3, &triangles->index[0]);
      OSPData color  = ospNewData(triangles->color.size(),
                                  OSP_FLOAT3A, &triangles->color[0]);
      ospSetObject(geom, "vertex", vertex);
      ospSetObject(geom, "index", index);
      ospSetObject(geom, "vertex.color", color);
      ospSetMaterial(geom, mat);
      ospCommit(geom);
<<<<<<< HEAD
      ospAddGeometry(sceneModel.handle(), geom);
=======
      ospAddGeometry(model.handle(), geom);
>>>>>>> 3fd314ab
      bounds.extend(triangles->getBounds());
    }

    if (swc && !swc->bounds.empty()) {
      OSPMaterial material[3];
      material[0] = mat;
      material[1] = ospNewMaterial(renderer.handle(), "default");
      if (material[1]) {
        ospSet3f(material[1], "kd", .0, .7, .0); // OBJ renderer, green
        ospCommit(material[1]);
      }
      material[2] = ospNewMaterial(renderer.handle(), "default");
      if (material[2]) {
        ospSet3f(material[2], "kd", .7, .0, .7); // OBJ renderer, magenta
        ospCommit(material[2]);
      }

      OSPGeometry spheres[3], cylinders[3];
      for (int i = 0; i < 3; i++) {
        spheres[i] = ospNewGeometry("spheres");
        Assert(spheres[i]);

        OSPData data = ospNewData(swc->spheres[i].size(), OSP_FLOAT4,
                                  &swc->spheres[i][0]);
        ospSetObject(spheres[i], "spheres", data);
        ospSet1i(spheres[i], "offset_radius", 3*sizeof(float));

        if (material[i])
          ospSetMaterial(spheres[i], material[i]);

        ospCommit(spheres[i]);
<<<<<<< HEAD
        ospAddGeometry(sceneModel.handle(), spheres[i]);
=======
        ospAddGeometry(model.handle(), spheres[i]);
>>>>>>> 3fd314ab


        cylinders[i] = ospNewGeometry("cylinders");
        Assert(cylinders[i]);

        data = ospNewData(swc->cylinders[i].size()*7, OSP_FLOAT,
                          &swc->cylinders[i][0]);
        ospSetObject(cylinders[i], "cylinders", data);

        if (material[i])
          ospSetMaterial(cylinders[i], material[i]);

        ospCommit(cylinders[i]);
<<<<<<< HEAD
        ospAddGeometry(sceneModel.handle(), cylinders[i]);
=======
        ospAddGeometry(model.handle(), cylinders[i]);
>>>>>>> 3fd314ab
      }

      bounds.extend(swc->getBounds());
    }

<<<<<<< HEAD
    sceneModel.commit();
    sceneBbox = bounds;
=======
    model.commit();
    m_bbox = bounds;
>>>>>>> 3fd314ab
  }

  if (streamLines) delete streamLines;
  if (triangles)   delete triangles;
  if (swc)         delete swc;

  return loadedScene;
}

cpp::Model StreamLineSceneParser::model() const
{
<<<<<<< HEAD
  return sceneModel;
=======
  return m_model.get() == nullptr ? cpp::Model() : *m_model;
>>>>>>> 3fd314ab
}

box3f StreamLineSceneParser::bbox() const
{
  return sceneBbox;
}<|MERGE_RESOLUTION|>--- conflicted
+++ resolved
@@ -489,13 +489,9 @@
   }
 
   if (loadedScene) {
-<<<<<<< HEAD
-    sceneModel = ospNewModel();
-=======
-    m_model = make_unique<cpp::Model>();
-
-    auto &model = *m_model;
->>>>>>> 3fd314ab
+    sceneModel = make_unique<cpp::Model>();
+
+    auto &model = *sceneModel;
 
     OSPMaterial mat = ospNewMaterial(renderer.handle(), "default");
     if (mat) {
@@ -518,11 +514,7 @@
       if (mat)
         ospSetMaterial(geom,mat);
       ospCommit(geom);
-<<<<<<< HEAD
-      ospAddGeometry(sceneModel.handle(), geom);
-=======
       ospAddGeometry(model.handle(), geom);
->>>>>>> 3fd314ab
       bounds.extend(streamLines->getBounds());
     }
 
@@ -540,11 +532,7 @@
       ospSetObject(geom, "vertex.color", color);
       ospSetMaterial(geom, mat);
       ospCommit(geom);
-<<<<<<< HEAD
-      ospAddGeometry(sceneModel.handle(), geom);
-=======
       ospAddGeometry(model.handle(), geom);
->>>>>>> 3fd314ab
       bounds.extend(triangles->getBounds());
     }
 
@@ -576,12 +564,7 @@
           ospSetMaterial(spheres[i], material[i]);
 
         ospCommit(spheres[i]);
-<<<<<<< HEAD
-        ospAddGeometry(sceneModel.handle(), spheres[i]);
-=======
         ospAddGeometry(model.handle(), spheres[i]);
->>>>>>> 3fd314ab
-
 
         cylinders[i] = ospNewGeometry("cylinders");
         Assert(cylinders[i]);
@@ -594,23 +577,14 @@
           ospSetMaterial(cylinders[i], material[i]);
 
         ospCommit(cylinders[i]);
-<<<<<<< HEAD
-        ospAddGeometry(sceneModel.handle(), cylinders[i]);
-=======
         ospAddGeometry(model.handle(), cylinders[i]);
->>>>>>> 3fd314ab
       }
 
       bounds.extend(swc->getBounds());
     }
 
-<<<<<<< HEAD
-    sceneModel.commit();
+    model.commit();
     sceneBbox = bounds;
-=======
-    model.commit();
-    m_bbox = bounds;
->>>>>>> 3fd314ab
   }
 
   if (streamLines) delete streamLines;
@@ -622,11 +596,7 @@
 
 cpp::Model StreamLineSceneParser::model() const
 {
-<<<<<<< HEAD
-  return sceneModel;
-=======
-  return m_model.get() == nullptr ? cpp::Model() : *m_model;
->>>>>>> 3fd314ab
+  return sceneModel.get() == nullptr ? cpp::Model() : *sceneModel;
 }
 
 box3f StreamLineSceneParser::bbox() const
