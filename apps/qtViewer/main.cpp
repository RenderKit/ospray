--- conflicted
+++ resolved
@@ -176,15 +176,10 @@
           }
         } else {
           FileName fn = arg;
-<<<<<<< HEAD
           if (fn.ext() == "osg" || fn.ext() == "pkd") {
             world = sg::loadOSG(fn.str());
             // } else if (fn.ext() == "atom") {
             //   world = sg::AlphaSpheres::importOspAtomFile(fn.str());
-=======
-          if (fn.ext() == "osp" || fn.ext() == "pkd") {
-            world = sg::loadOSP(fn.str());
->>>>>>> 550f7705
           } else if ((fn.ext() == "ply") || 
                      ((fn.ext() == "gz") && (fn.dropExt().ext() == "ply"))) {
             sg::importPLY(world,fn);
