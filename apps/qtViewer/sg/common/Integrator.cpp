// ======================================================================== //
// Copyright 2009-2015 Intel Corporation                                    //
//                                                                          //
// Licensed under the Apache License, Version 2.0 (the "License");          //
// you may not use this file except in compliance with the License.         //
// You may obtain a copy of the License at                                  //
//                                                                          //
//     http://www.apache.org/licenses/LICENSE-2.0                           //
//                                                                          //
// Unless required by applicable law or agreed to in writing, software      //
// distributed under the License is distributed on an "AS IS" BASIS,        //
// WITHOUT WARRANTIES OR CONDITIONS OF ANY KIND, either express or implied. //
// See the License for the specific language governing permissions and      //
// limitations under the License.                                           //
// ======================================================================== //

#undef NDEBUG

// scene graph
#include "Integrator.h"

namespace ospray {
  namespace sg {

    void Integrator::commit()
    {
      if (!ospRenderer) {
        ospRenderer = ospNewRenderer(type.c_str());
        if (!ospRenderer) 
          throw std::runtime_error("#osp:sg:SceneGraph: could not create renderer (of type '"+type+"')");
      }
      if (lastCommitted >= lastModified) return;

      ospSet1i(ospRenderer,"spp",spp);

      // set world, camera, ...
      if (world ) { 
        world->commit();
        ospSetObject(ospRenderer,"world", world->ospModel);
        ospSetObject(ospRenderer,"model", world->ospModel);
      }
      if (camera) {
        camera->commit();
        ospSetObject(ospRenderer,"camera",camera->ospCamera);
      }

<<<<<<< HEAD
      lastCommitted = rdtsc();
=======
      lastCommitted = embree::__rdtsc();
>>>>>>> c6f4906c
      ospCommit(ospRenderer);
      assert(ospRenderer); 
   }

    void Integrator::setSPP(size_t spp) { 
      this->spp = spp;
      if (ospRenderer) {
        ospSet1i(ospRenderer,"spp",spp);
      }
    }

  } // ::ospray::sg
} // ::ospray<|MERGE_RESOLUTION|>--- conflicted
+++ resolved
@@ -44,11 +44,7 @@
         ospSetObject(ospRenderer,"camera",camera->ospCamera);
       }
 
-<<<<<<< HEAD
-      lastCommitted = rdtsc();
-=======
       lastCommitted = embree::__rdtsc();
->>>>>>> c6f4906c
       ospCommit(ospRenderer);
       assert(ospRenderer); 
    }
