--- conflicted
+++ resolved
@@ -13,16 +13,13 @@
 -   Removed limit on the number of volumes (both overlapped and separate)
     that a ray can intersect while rendering. Now it is limited by
     available memory only.
-<<<<<<< HEAD
--   The MPI module is now distributed as part of OSPRay in the modules
-    directory
-=======
 -   OSPRay now requires minimum Open VKL v0.12.0 to bring the following
     improvements: 
     - Better default sampling rate for scaled volumes, improving
       performance
 -   Add colored transparency in SciVis renderer
->>>>>>> e635bc14
+-   The MPI module is now distributed as part of OSPRay in the modules
+    directory
 
 ### Changes in v2.4.0:
 
