--- conflicted
+++ resolved
@@ -687,23 +687,22 @@
           obj->findParam(name,1)->set(val);
           cmd.free(name);
         } break;
-<<<<<<< HEAD
+
+          // ==================================================================
+        case ospray::CMD_SET_VEC2I: {
+          // ==================================================================
+          const mpi::Handle handle = cmd.get_handle();
+          const char *name = cmd.get_charPtr();
+          const vec2i val = cmd.get_vec2i();
+          ManagedObject *obj = handle.lookup();
+          Assert(obj);
+          obj->findParam(name,1)->set(val);
+          cmd.free(name);
+        } break;
 
           // ==================================================================
         case ospray::CMD_SET_VEC3I: {
           // ==================================================================
-=======
-        case api::MPIDevice::CMD_SET_VEC2I: {
-          const mpi::Handle handle = cmd.get_handle();
-          const char *name = cmd.get_charPtr();
-          const vec2i val = cmd.get_vec2i();
-          ManagedObject *obj = handle.lookup();
-          Assert(obj);
-          obj->findParam(name,1)->set(val);
-          cmd.free(name);
-        } break;
-        case api::MPIDevice::CMD_SET_VEC3I: {
->>>>>>> fdc252ed
           const mpi::Handle handle = cmd.get_handle();
           const char *name = cmd.get_charPtr();
           const vec3i val = cmd.get_vec3i();
