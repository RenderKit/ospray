--- conflicted
+++ resolved
@@ -95,13 +95,8 @@
                               bool hasVarianceBuffer)
     : FrameBuffer(numPixels,colorBufferFormat,hasDepthBuffer,
                   hasAccumBuffer,hasVarianceBuffer),
-<<<<<<< HEAD
+      mpi::async::CommLayer::Object(comm,myID),
       tileErrorRegion(hasVarianceBuffer ? getNumTiles() : vec2i(0)),
-=======
-      mpi::async::CommLayer::Object(comm,myID),
-      accumId(0),
-      tileErrorBuffer(nullptr),
->>>>>>> cd4c8638
       localFBonMaster(nullptr),
       frameMode(WRITE_ONCE),
       frameIsActive(false),
