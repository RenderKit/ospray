// ======================================================================== //
// Copyright 2009-2016 Intel Corporation                                    //
//                                                                          //
// Licensed under the Apache License, Version 2.0 (the "License");          //
// you may not use this file except in compliance with the License.         //
// You may obtain a copy of the License at                                  //
//                                                                          //
//     http://www.apache.org/licenses/LICENSE-2.0                           //
//                                                                          //
// Unless required by applicable law or agreed to in writing, software      //
// distributed under the License is distributed on an "AS IS" BASIS,        //
// WITHOUT WARRANTIES OR CONDITIONS OF ANY KIND, either express or implied. //
// See the License for the specific language governing permissions and      //
// limitations under the License.                                           //
// ======================================================================== //

#include "DistributedFrameBuffer.h"
#include "DistributedFrameBuffer_ispc.h"

#include "ospray/common/tasking/async.h"
#include "ospray/common/tasking/parallel_for.h"

#ifdef _WIN32
#  define NOMINMAX
#  include <windows.h> // for Sleep
#endif

#define DBG(a) /* ignore */

namespace ospray {
  using std::cout;
  using std::endl;

  inline int clientRank(int clientID) { return clientID+1; }

  typedef DistributedFrameBuffer DFB;

  DFB::TileDesc::TileDesc(DFB *dfb,
                          const vec2i &begin,
                          size_t tileID,
                          size_t ownerID)
    : tileID(tileID), ownerID(ownerID), dfb(dfb), begin(begin)
  {}

  DFB::TileData::TileData(DFB *dfb,
                          const vec2i &begin,
                          size_t tileID,
                          size_t ownerID)
    : TileDesc(dfb,begin,tileID,ownerID)
  {}


  /*! called exactly once at the beginning of each frame */
  void DFB::AlphaBlendTile_simple::newFrame()
  {
    currentGeneration = 0;
    expectedInNextGeneration = 0;
    missingInCurrentGeneration = 1;

    assert(bufferedTile.empty());
  }

  void computeSortOrder(DFB::AlphaBlendTile_simple::BufferedTile *t)
  {
    float z = std::numeric_limits<float>::infinity();
    for (int iy=0;iy<t->tile.region.upper.y-t->tile.region.lower.y;iy++)
      for (int ix=0;ix<t->tile.region.upper.x-t->tile.region.lower.x;ix++)
        z = std::min(z,t->tile.z[ix+TILE_SIZE*iy]);
    t->sortOrder = z;

    // t->sortOrder = - t->tile.generation;
  }

  inline int compareBufferedTiles(const void *_a,
                                  const void *_b)
  {
    const auto *a = *(const DFB::AlphaBlendTile_simple::BufferedTile **)_a;
    const auto *b = *(const DFB::AlphaBlendTile_simple::BufferedTile **)_b;
    if (a->sortOrder == b->sortOrder) return 0;
    return a->sortOrder > b->sortOrder ? -1 : +1;
  }

  Mutex gMutex;

  void DFB::TileData::accumulate(const ospray::Tile &tile)
  {
    switch(dfb->colorBufferFormat) {
      case OSP_FB_RGBA8:
        ispc::DFB_accumulate_RGBA8(dfb->ispcEquivalent,
            (ispc::VaryingTile *)&tile,
            (ispc::VaryingTile*)&this->final,
            (ispc::VaryingTile*)&this->accum,
            (ispc::VaryingRGBA_I8*)&this->color,
            dfb->hasAccumBuffer);
      case OSP_FB_SRGBA:
        ispc::DFB_accumulate_SRGBA(dfb->ispcEquivalent,
            (ispc::VaryingTile *)&tile,
            (ispc::VaryingTile*)&this->final,
            (ispc::VaryingTile*)&this->accum,
            (ispc::VaryingRGBA_I8*)&this->color,
            dfb->hasAccumBuffer);
    }
  }

  /*! called exactly once for each ospray::Tile that needs to get
    written into / composited into this dfb tile */
  void DFB::AlphaBlendTile_simple::process(const ospray::Tile &tile)
  {
    BufferedTile *addTile = new BufferedTile;
    memcpy(&addTile->tile,&tile,sizeof(tile));
    computeSortOrder(addTile);

    this->final.region = tile.region;
    this->final.fbSize = tile.fbSize;
    this->final.rcp_fbSize = tile.rcp_fbSize;

    {
      LockGuard lock(mutex);
      bufferedTile.push_back(addTile);

      if (tile.generation == currentGeneration) {
        --missingInCurrentGeneration;
        expectedInNextGeneration += tile.children;
        while (missingInCurrentGeneration == 0 &&
               expectedInNextGeneration > 0) {
          currentGeneration++;
          missingInCurrentGeneration = expectedInNextGeneration;
          expectedInNextGeneration = 0;
          for (int i=0;i<bufferedTile.size();i++) {
            BufferedTile *bt = bufferedTile[i];
            if (bt->tile.generation == currentGeneration) {
              --missingInCurrentGeneration;
              expectedInNextGeneration += bt->tile.children;
            }
          }
        }
      }

      if (missingInCurrentGeneration == 0) {
        Tile **tileArray = (Tile**)alloca(sizeof(Tile*)*bufferedTile.size());
        for (int i=0;i<bufferedTile.size();i++) {
          tileArray[i] = &bufferedTile[i]->tile;
        }

        ispc::DFB_sortAndBlendFragments((ispc::VaryingTile **)tileArray,
                                        bufferedTile.size());

        this->final.region = tile.region;
        this->final.fbSize = tile.fbSize;
        this->final.rcp_fbSize = tile.rcp_fbSize;
<<<<<<< HEAD
        accumulate(bufferedTile[0]->tile);
=======
        ispc::DFB_accumulate(dfb->ispcEquivalent,
                             (ispc::VaryingTile *)&bufferedTile[0]->tile,
                             (ispc::VaryingTile *)&this->final,
                             (ispc::VaryingTile *)&this->accum,
                             (ispc::VaryingRGBA_I8 *)&this->color,
                             dfb->accumId,
                             dfb->hasAccumBuffer);

>>>>>>> ec6148a9
        dfb->tileIsCompleted(this);
        for (int i=0;i<bufferedTile.size();i++)
          delete bufferedTile[i];
        bufferedTile.clear();
      }
    }
  }


  /*! called exactly once at the beginning of each frame */
  void DFB::WriteOnlyOnceTile::newFrame()
  {
    /* nothing to do for write-once tile - we *know* it'll get written
       only once */
  }

  /*! called exactly once for each ospray::Tile that needs to get
    written into / composited into this dfb tile.

    for a write-once tile, we expect this to be called exactly once
    per tile, so there's not a lot to do in here than accumulating the
    tile data and telling the parent that we're done.
  */
  void DFB::WriteOnlyOnceTile::process(const ospray::Tile &tile)
  {
    this->final.region = tile.region;
    this->final.fbSize = tile.fbSize;
    this->final.rcp_fbSize = tile.rcp_fbSize;
<<<<<<< HEAD
    accumulate(tile);
=======
    ispc::DFB_accumulate(dfb->ispcEquivalent,
                         (ispc::VaryingTile *)&tile,
                         (ispc::VaryingTile*)&this->final,
                         (ispc::VaryingTile*)&this->accum,
                         (ispc::VaryingRGBA_I8*)&this->color,
                         dfb->accumId,
                         dfb->hasAccumBuffer);
>>>>>>> ec6148a9
    dfb->tileIsCompleted(this);
  }

  void DFB::ZCompositeTile::newFrame()
  {
    numPartsComposited = 0;
  }

  void DFB::ZCompositeTile::process(const ospray::Tile &tile)
  {
    bool done = false;

    {
      SCOPED_LOCK(mutex);
      if (numPartsComposited == 0)
        memcpy(&compositedTileData,&tile,sizeof(tile));
      else
        ispc::DFB_zComposite((ispc::VaryingTile*)&tile,
                             (ispc::VaryingTile*)&this->compositedTileData);

      done = (++numPartsComposited == dfb->comm->numWorkers());
    }

    if (done) {
<<<<<<< HEAD
      accumulate(this->compositedTileData);
=======
      ispc::DFB_accumulate(dfb->ispcEquivalent,
                           (ispc::VaryingTile*)&this->compositedTileData,
                           (ispc::VaryingTile*)&this->final,
                           (ispc::VaryingTile*)&this->accum,
                           (ispc::VaryingRGBA_I8*)&this->color,
                           dfb->accumId,
                           dfb->hasAccumBuffer);
>>>>>>> ec6148a9
      dfb->tileIsCompleted(this);
    }
  }

  void DFB::startNewFrame()
  {
    std::vector<mpi::async::CommLayer::Message *> delayedMessage;

    // PING; PRINT(this); fflush(0);
    {
      LockGuard lock(mutex);
      DBG(printf("rank %i starting new frame\n",mpi::world.rank));
      assert(!frameIsActive);

      if (hasAccumBuffer)
        accumId++;

      if (pixelOp)
        pixelOp->beginFrame();

      // PING;fflush(0);
      // PRINT(myTiles.size());fflush(0);
      for (int i=0;i<myTiles.size();i++) {
        // PRINT(myTiles[i]); fflush(0);
        myTiles[i]->newFrame();
      }
      // PING;fflush(0);

      // create a local copy of delayed tiles, so we can work on them outside
      // the mutex
      delayedMessage = this->delayedMessage;
      this->delayedMessage.clear();
      numTilesCompletedThisFrame = 0;
      numTilesToMasterThisFrame = 0;

      frameIsDone   = false;

      // set frame to active - this HAS TO BE the last thing we do
      // before unlockign the mutex, because the 'incoming()' message
      // will actually NOT lock the mutex when checking if
      // 'frameIsActive' is true: as soon as the frame is tagged active,
      // incoming WILL write into the frame buffer, composite tiles,
      // etc!
      frameIsActive = true;

      // PRINT(delayedMessage.size());
    }

    // might actually want to move this to a thread:
    for (int i=0;i<delayedMessage.size();i++) {
      mpi::async::CommLayer::Message *msg = delayedMessage[i];
      this->incoming(msg);
    }
  }

  void DFB::freeTiles()
  {
    for (int i=0;i<allTiles.size();i++)
      delete allTiles[i];
    allTiles.clear();
    myTiles.clear();
  }

  void DFB::createTiles()
  {
    size_t tileID=0;
    for (size_t y=0;y<numPixels.y;y+=TILE_SIZE)
      for (size_t x=0;x<numPixels.x;x+=TILE_SIZE,tileID++) {
        size_t ownerID = tileID % (comm->group->size-1);
        if (clientRank(ownerID) == comm->group->rank) {
          TileData *td
            = (frameMode == WRITE_ONCE)
            ? (TileData*)new WriteOnlyOnceTile(this,vec2i(x,y),tileID,ownerID)
#if 1
            : (TileData*)new AlphaBlendTile_simple(this,vec2i(x,y),
                                                   tileID,ownerID);
#else
            : (TileData*)new ZCompositeTile(this,vec2i(x,y),tileID,ownerID);
#endif
          myTiles.push_back(td);
          allTiles.push_back(td);
        } else {
          allTiles.push_back(new TileDesc(this,vec2i(x,y),tileID,ownerID));
        }
      }
  }

  DFB::DistributedFrameBuffer(mpi::async::CommLayer *comm,
                              const vec2i &numPixels,
                              size_t myID,
                              ColorBufferFormat colorBufferFormat,
                              bool hasDepthBuffer,
                              bool hasAccumBuffer)
    : mpi::async::CommLayer::Object(comm,myID),
      FrameBuffer(numPixels,colorBufferFormat,hasDepthBuffer,hasAccumBuffer),
      numPixels(numPixels),
      maxValidPixelID(numPixels-vec2i(1)),
      numTiles((numPixels.x+TILE_SIZE-1)/TILE_SIZE,
               (numPixels.y+TILE_SIZE-1)/TILE_SIZE),
      frameIsActive(false), frameIsDone(false), localFBonMaster(NULL),
      frameMode(WRITE_ONCE)
  {
    assert(comm);
    this->ispcEquivalent = ispc::DFB_create(this);
    ispc::DFB_set(getIE(),numPixels.x,numPixels.y, colorBufferFormat);
    comm->registerObject(this,myID);

    createTiles();

    if (comm->group->rank == 0) {
      if (colorBufferFormat == OSP_FB_NONE) {
        cout << "#osp:mpi:dfb: we're the master, but framebuffer has 'NONE' "
             << "format; creating distriubted frame buffer WITHOUT having a "
             << "mappable copy on the master" << endl;
      } else {
        localFBonMaster = new LocalFrameBuffer(numPixels,
                                               colorBufferFormat,
                                               hasDepthBuffer,
                                               false,
                                               false);
      }
    }

    ispc::DFB_set(getIE(),numPixels.x,numPixels.y,
                  colorBufferFormat);
  }

  void DFB::setFrameMode(FrameMode newFrameMode)
  {
    if (frameMode == newFrameMode) return;

    freeTiles();
    this->frameMode = newFrameMode;
    createTiles();
  }

  const void *DFB::mapDepthBuffer()
  {
    PING; fflush(0);
    if (!localFBonMaster) {
      throw std::runtime_error("#osp:mpi:dfb: tried to 'ospMap()' the depth "
                               "buffer of a frame buffer that doesn't have a "
                               "host-side color buffer");
    }
    assert(localFBonMaster);
    return localFBonMaster->mapDepthBuffer();
  }

  const void *DFB::mapColorBuffer()
  {
    if (!localFBonMaster) {
      throw std::runtime_error("#osp:mpi:dfb: tried to 'ospMap()' the color "
                               "buffer of a frame buffer that doesn't have a "
                               "host-side color buffer");
    }
    assert(localFBonMaster);
    return localFBonMaster->mapColorBuffer();
  }

  void DFB::unmap(const void *mappedMem)
  {
    if (!localFBonMaster) {
      throw std::runtime_error("#osp:mpi:dfb: tried to 'ospUnmap()' a frame "
                               "buffer that doesn't have a host-side color "
                               "buffer");
    }
    assert(localFBonMaster);
    localFBonMaster->unmap(mappedMem);
  }

  void DFB::waitUntilFinished()
  {
    std::unique_lock<std::mutex> lock(mutex);
    doneCond.wait(lock, [&]{return frameIsDone;});
  }

  void DFB::processMessage(DFB::WriteTileMessage *msg)
  {
    DFB::TileDesc *tileDesc = this->getTileDescFor(msg->coords);
    // TODO: compress/decompress tile data
    TileData *td = (TileData*)tileDesc;
    td->process(msg->tile);
  }

  void DFB::processMessage(MasterTileMessage_NONE *msg)
  {
    { /* nothing to do for 'none' tiles */ }

    // and finally, tell the master that this tile is done
    DFB::TileDesc *tileDesc = this->getTileDescFor(msg->coords);
    TileData *td = (TileData*)tileDesc;
    this->tileIsCompleted(td);
  }

  void DFB::processMessage(MasterTileMessage_RGBA_I8 *msg)
  {
    //    PING;
    for (int iy=0;iy<TILE_SIZE;iy++) {
      int iiy = iy+msg->coords.y;
      if (iiy >= numPixels.y) continue;

      for (int ix=0;ix<TILE_SIZE;ix++) {
        int iix = ix+msg->coords.x;
        if (iix >= numPixels.x) continue;

        ((uint32*)localFBonMaster->colorBuffer)[iix + iiy*numPixels.x]
          = msg->color[iy][ix];
      }
    }

    // and finally, tell the master that this tile is done
    DFB::TileDesc *tileDesc = this->getTileDescFor(msg->coords);
    TileData *td = (TileData*)tileDesc;
    this->tileIsCompleted(td);
  }

  void DFB::tileIsCompleted(TileData *tile)
  {
    DBG(printf("rank %i: tilecompleted %i,%i\n",mpi::world.rank,
               tile->begin.x,tile->begin.y));
    if (IamTheMaster()) {
      size_t numTilesCompletedByMyTile = 0;
      /*! we will not do anything with the tile other than mark it's done */
      {
        SCOPED_LOCK(mutex);
        numTilesCompletedByMyTile = ++numTilesCompletedThisFrame;
        DBG(printf("MASTER: MARKING AS COMPLETED %i,%i -> %li %i\n",
                   tile->begin.x,tile->begin.y,numTilesCompletedThisFrame,
                   numTiles.x*numTiles.y));
      }
      if (numTilesCompletedByMyTile == numTiles.x*numTiles.y)
        closeCurrentFrame();
    } else {
      if (pixelOp) {
        pixelOp->postAccum(tile->final);
      }

      switch(colorBufferFormat) {
      case OSP_FB_NONE: {
        /* if the master doesn't have a framebufer (i.e., format
           'none'), we're only telling it that we're done, but are not
           sending any pixels */
        MasterTileMessage_NONE *mtm = new MasterTileMessage_NONE;
        mtm->command = MASTER_WRITE_TILE_NONE;
        mtm->coords  = tile->begin;
        comm->sendTo(this->master,mtm,sizeof(*mtm));
      } break;
      case OSP_FB_RGBA8:
      case OSP_FB_SRGBA: {
        /*! if the master has RGBA8 or SRGBA format, we're sending him a tile
          of the proper data */
        MasterTileMessage_RGBA_I8 *mtm = new MasterTileMessage_RGBA_I8;
        mtm->command = MASTER_WRITE_TILE_I8;
        mtm->coords  = tile->begin;
        memcpy(mtm->color,tile->color,TILE_SIZE*TILE_SIZE*sizeof(uint32));
        comm->sendTo(this->master,mtm,sizeof(*mtm));
      } break;
      default:
        throw std::runtime_error("#osp:mpi:dfb: color buffer format not "
                                 "implemented for distributed frame buffer");
      };

      size_t numTilesCompletedByMe = 0;
      {
        SCOPED_LOCK(mutex);
        numTilesCompletedByMe = ++numTilesCompletedThisFrame;
        DBG(printf("rank %i: MARKING AS COMPLETED %i,%i -> %i %i\n",
                   mpi::world.rank,
                   tile->begin.x,tile->begin.y,numTilesCompletedThisFrame,
                   numTiles.x*numTiles.y));
      }

      if (numTilesCompletedByMe == myTiles.size())
        closeCurrentFrame();
    }
  }

  void DFB::incoming(mpi::async::CommLayer::Message *_msg)
  {
    if (!frameIsActive) {
      SCOPED_LOCK(mutex);
      if (!frameIsActive) {
        // frame is not actually active, yet - put the tile into the
        // delayed processing buffer, and return WITHOUT deleting it.
        DBG(PING);
        delayedMessage.push_back(_msg);
        return;
      }
    }

    DBG(PING);

    async([=]() {
      switch (_msg->command) {
      case DFB::MASTER_WRITE_TILE_NONE:
        this->processMessage((DFB::MasterTileMessage_NONE*)_msg);
        break;
      case DFB::MASTER_WRITE_TILE_I8:
        this->processMessage((DFB::MasterTileMessage_RGBA_I8*)_msg);
        break;
      case DFB::WORKER_WRITE_TILE:
        this->processMessage((DFB::WriteTileMessage*)_msg);
        break;
      default:
        assert(0);
      };
      delete _msg;
    });

    DBG(PING);
  }

  void DFB::closeCurrentFrame()
  {
    DBG(printf("rank %i CLOSES frame\n",mpi::world.rank));
    frameIsActive = false;
    frameIsDone   = true;
    doneCond.notify_all();
  }

  //! write given tile data into the frame buffer, sending to remove owner if
  //! required
  void DFB::setTile(ospray::Tile &tile)
  {
    DFB::TileDesc *tileDesc = this->getTileDescFor(tile.region.lower);

    if (!tileDesc->mine()) {
      // NOT my tile...
      WriteTileMessage *msg = new WriteTileMessage;
      msg->coords = tile.region.lower;
      // TODO: compress pixels before sending ...
      memcpy(&msg->tile,&tile,sizeof(ospray::Tile));
      msg->command = WORKER_WRITE_TILE;

      comm->sendTo(this->worker[tileDesc->ownerID],
                   msg,sizeof(*msg));
    } else {
      // this is my tile...
      assert(frameIsActive);

      TileData *td = (TileData*)tileDesc;

      td->process(tile);
    }
  }

  /*! \brief clear (the specified channels of) this frame buffer

    \details for the *distributed* frame buffer, we assume that
    *all* nodes get this command, and that each instance therefore
    can clear only its own tiles without having to tell any other
    node about it
  */
  void DFB::clear(const uint32 fbChannelFlags)
  {
    if (!myTiles.empty()) {
      parallel_for(myTiles.size(), [&](int taskIndex){
        DFB::TileData *td = this->myTiles[taskIndex];
        assert(td);
        if (fbChannelFlags & OSP_FB_ACCUM) {
          for (int i=0;i<TILE_SIZE*TILE_SIZE;i++) td->accum.r[i] = 0.f;
          for (int i=0;i<TILE_SIZE*TILE_SIZE;i++) td->accum.g[i] = 0.f;
          for (int i=0;i<TILE_SIZE*TILE_SIZE;i++) td->accum.b[i] = 0.f;
          for (int i=0;i<TILE_SIZE*TILE_SIZE;i++) td->accum.a[i] = 0.f;
          for (int i=0;i<TILE_SIZE*TILE_SIZE;i++) td->accum.z[i] = inf;
        }
        if (fbChannelFlags & OSP_FB_DEPTH)
          for (int i=0;i<TILE_SIZE*TILE_SIZE;i++) td->final.z[i] = inf;
        if (fbChannelFlags & OSP_FB_COLOR) {
          for (int i=0;i<TILE_SIZE*TILE_SIZE;i++) td->final.r[i] = 0.f;
          for (int i=0;i<TILE_SIZE*TILE_SIZE;i++) td->final.g[i] = 0.f;
          for (int i=0;i<TILE_SIZE*TILE_SIZE;i++) td->final.b[i] = 0.f;
          for (int i=0;i<TILE_SIZE*TILE_SIZE;i++) td->final.a[i] = 0.f;
        }
      });

      if (fbChannelFlags & OSP_FB_ACCUM)
        accumId = -1; // we increment at the start of the frame
    }
  }

} // ::ospray<|MERGE_RESOLUTION|>--- conflicted
+++ resolved
@@ -91,6 +91,7 @@
             (ispc::VaryingTile*)&this->final,
             (ispc::VaryingTile*)&this->accum,
             (ispc::VaryingRGBA_I8*)&this->color,
+            dfb->accumId,
             dfb->hasAccumBuffer);
       case OSP_FB_SRGBA:
         ispc::DFB_accumulate_SRGBA(dfb->ispcEquivalent,
@@ -98,6 +99,7 @@
             (ispc::VaryingTile*)&this->final,
             (ispc::VaryingTile*)&this->accum,
             (ispc::VaryingRGBA_I8*)&this->color,
+            dfb->accumId,
             dfb->hasAccumBuffer);
     }
   }
@@ -148,18 +150,7 @@
         this->final.region = tile.region;
         this->final.fbSize = tile.fbSize;
         this->final.rcp_fbSize = tile.rcp_fbSize;
-<<<<<<< HEAD
         accumulate(bufferedTile[0]->tile);
-=======
-        ispc::DFB_accumulate(dfb->ispcEquivalent,
-                             (ispc::VaryingTile *)&bufferedTile[0]->tile,
-                             (ispc::VaryingTile *)&this->final,
-                             (ispc::VaryingTile *)&this->accum,
-                             (ispc::VaryingRGBA_I8 *)&this->color,
-                             dfb->accumId,
-                             dfb->hasAccumBuffer);
-
->>>>>>> ec6148a9
         dfb->tileIsCompleted(this);
         for (int i=0;i<bufferedTile.size();i++)
           delete bufferedTile[i];
@@ -188,17 +179,7 @@
     this->final.region = tile.region;
     this->final.fbSize = tile.fbSize;
     this->final.rcp_fbSize = tile.rcp_fbSize;
-<<<<<<< HEAD
     accumulate(tile);
-=======
-    ispc::DFB_accumulate(dfb->ispcEquivalent,
-                         (ispc::VaryingTile *)&tile,
-                         (ispc::VaryingTile*)&this->final,
-                         (ispc::VaryingTile*)&this->accum,
-                         (ispc::VaryingRGBA_I8*)&this->color,
-                         dfb->accumId,
-                         dfb->hasAccumBuffer);
->>>>>>> ec6148a9
     dfb->tileIsCompleted(this);
   }
 
@@ -223,17 +204,7 @@
     }
 
     if (done) {
-<<<<<<< HEAD
       accumulate(this->compositedTileData);
-=======
-      ispc::DFB_accumulate(dfb->ispcEquivalent,
-                           (ispc::VaryingTile*)&this->compositedTileData,
-                           (ispc::VaryingTile*)&this->final,
-                           (ispc::VaryingTile*)&this->accum,
-                           (ispc::VaryingRGBA_I8*)&this->color,
-                           dfb->accumId,
-                           dfb->hasAccumBuffer);
->>>>>>> ec6148a9
       dfb->tileIsCompleted(this);
     }
   }
