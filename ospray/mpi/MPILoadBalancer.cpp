--- conflicted
+++ resolved
@@ -94,8 +94,6 @@
         tile.generation = 0;
         tile.children = 0;
 
-<<<<<<< HEAD
-
         const int spp = renderer->spp;
         const int blocks = (fb->accumID > 0 || spp > 0) ? 1 :
                            std::min(1 << -2 * spp, TILE_SIZE*TILE_SIZE);
@@ -104,11 +102,8 @@
 
 #       pragma omp parallel for schedule(dynamic)
         for (int i = 0; i < numJobs; ++i) {
-          renderer->renderTile(tile, i);
+          renderer->renderTile(perFrameData, tile, i);
         }
-=======
-        renderer->renderTile(perFrameData,tile);
->>>>>>> 46bd0825
 
         fb->setTile(tile);
 #if TILE_SIZE>128
@@ -126,7 +121,9 @@
 
         DistributedFrameBuffer *dfb = dynamic_cast<DistributedFrameBuffer *>(fb);
         dfb->startNewFrame();
-<<<<<<< HEAD
+
+        void *perFrameData = tiledRenderer->beginFrame(fb);
+
         RenderTask renderTask;
 
         renderTask.fb = fb;
@@ -134,19 +131,7 @@
         renderTask.numTiles_x = divRoundUp(fb->size.x,TILE_SIZE);
         renderTask.numTiles_y = divRoundUp(fb->size.y,TILE_SIZE);
         renderTask.channelFlags = channelFlags;
-        tiledRenderer->beginFrame(fb);
-=======
-
-        void *perFrameData = tiledRenderer->beginFrame(fb);
-
-        Ref<RenderTask> renderTask = new RenderTask;
-        renderTask->fb = fb;
-        renderTask->renderer = tiledRenderer;
-        renderTask->numTiles_x = divRoundUp(fb->size.x,TILE_SIZE);
-        renderTask->numTiles_y = divRoundUp(fb->size.y,TILE_SIZE);
-        renderTask->channelFlags = channelFlags;
-        renderTask->perFrameData = perFrameData;
->>>>>>> 46bd0825
+        renderTask.perFrameData = perFrameData;
 
         /*! iw: using a local sync event for now; "in theory" we should be
           able to attach something like a sync event to the frame
