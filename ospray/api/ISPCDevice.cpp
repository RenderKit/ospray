--- conflicted
+++ resolved
@@ -195,9 +195,6 @@
 {
   Device::commit();
 
-<<<<<<< HEAD
-  TiledLoadBalancer::instance = make_unique<LocalTiledLoadBalancer>();
-
   //only need to init the tasking system only once
   {
     static bool tasking_inited = false;
@@ -206,9 +203,6 @@
       tasking::initTaskingSystem(numThreads, true);
     }
   }
-=======
-  tasking::initTaskingSystem(numThreads, true);
->>>>>>> 6462fd89
 
   if (!embreeDevice) {
     embreeDevice = rtcNewDevice(generateEmbreeDeviceCfg(*this).c_str());
