--- conflicted
+++ resolved
@@ -1065,11 +1065,7 @@
       getString(object, "voxelType", &typeString);
       OSPDataType type = typeForString(typeString);
       Assert(type != OSP_UNKNOWN && "unknown volume element type");
-<<<<<<< HEAD
       OSPData data = newData(count.x * count.y * count.z, type, (void*)source, OSP_DATA_SHARED_BUFFER);
-=======
-      OSPData data = newData(count.x * count.y * count.z, type, (void *)source, OSP_DATA_SHARED_BUFFER);
->>>>>>> 9ede8014
 
       int result;
       DataStream stream;
