// ======================================================================== //
// Copyright 2009-2015 Intel Corporation                                    //
//                                                                          //
// Licensed under the Apache License, Version 2.0 (the "License");          //
// you may not use this file except in compliance with the License.         //
// You may obtain a copy of the License at                                  //
//                                                                          //
//     http://www.apache.org/licenses/LICENSE-2.0                           //
//                                                                          //
// Unless required by applicable law or agreed to in writing, software      //
// distributed under the License is distributed on an "AS IS" BASIS,        //
// WITHOUT WARRANTIES OR CONDITIONS OF ANY KIND, either express or implied. //
// See the License for the specific language governing permissions and      //
// limitations under the License.                                           //
// ======================================================================== //

// ospray
#include "ospray/common/Library.h"
#include "ospray/volume/Volume.h"
#include "Volume_ispc.h"
#include "ospray/transferFunction/TransferFunction.h"
#include "ospray/common/Data.h"
// stl
#include <map>

namespace ospray {

  Volume::~Volume()
  {
  }

  bool Volume::isDataDistributed() const
  {
    return false;
  }

  std::string Volume::toString() const
  {
    return("ospray::Volume");
  }

  Volume *Volume::createInstance(std::string type)
  {
    // Function pointer type for creating a concrete instance of a subtype of
    // this class.
    typedef Volume *(*creationFunctionPointer)();

    // Function pointers corresponding to each subtype.
    static std::map<std::string, creationFunctionPointer> symbolRegistry;

    // Find the creation function for the subtype if not already known.
    if (symbolRegistry.count(type) == 0) {

      // Construct the name of the creation function to look for.
      std::string creationFunctionName = "ospray_create_volume_" + type;

      // Look for the named function.
      symbolRegistry[type] =
          (creationFunctionPointer)getSymbol(creationFunctionName);

      // The named function may not be found if the requested subtype is not
      // known.
      if (!symbolRegistry[type] && ospray::logLevel >= 1) {
        std::cerr << "  ospray::Volume  WARNING: unrecognized subtype '" + type
                  << "'." << std::endl;
      }
    }

    // Create a concrete instance of the requested subtype.
    Volume *volume = (symbolRegistry[type]) ? (*symbolRegistry[type])() : NULL;

    // Denote the subclass type in the ManagedObject base class.
    if (volume) volume->managedObjectType = OSP_VOLUME;

    return volume;
  }

  void Volume::computeSamples(float **results,
                              const vec3f *worldCoordinates,
                              const size_t &count)
  {
    // The ISPC volume container must exist at this point.
    assert(ispcEquivalent != NULL);

    // Allocate memory for returned volume samples
    *results = (float *)malloc(count * sizeof(float));
    exitOnCondition(*results == NULL, "error allocating memory");

    // Allocate memory for ISPC-computed volume samples using Embree's new to
    // enforce alignment
    float *ispcResults = new float[count];
    exitOnCondition(ispcResults == NULL, "error allocating memory");

    // Compute the sample values.
    ispc::Volume_computeSamples(ispcEquivalent,
                                &ispcResults,
                                (const ispc::vec3f *)worldCoordinates,
                                count);

    // Copy samples and free ISPC results memory
    memcpy(*results, ispcResults, count * sizeof(float));
    delete[] ispcResults;
  }

  void Volume::finish()
  {
    // The ISPC volume container must exist at this point.
    assert(ispcEquivalent != NULL);

    // Make the volume bounding box visible to the application.
    ispc::box3f boundingBox;
    ispc::Volume_getBoundingBox(&boundingBox,ispcEquivalent);
    set("boundingBoxMin",
        vec3f(boundingBox.lower.x, boundingBox.lower.y, boundingBox.lower.z));
    set("boundingBoxMax",
        vec3f(boundingBox.upper.x, boundingBox.upper.y, boundingBox.upper.z));
  }

  void Volume::emitMessage(const std::string &kind,
                           const std::string &message) const
  {
    std::cerr << "  " + toString()
              << "  " + kind + ": " + message + "." << std::endl;
  }

  void Volume::exitOnCondition(bool condition,
                               const std::string &message) const
  {
    if (!condition)
      return;
    emitMessage("ERROR", message);
    exit(1);
  }

  void Volume::warnOnCondition(bool condition,
                               const std::string &message) const
  {
    if (!condition)
      return;

    emitMessage("WARNING", message);
  }

  void Volume::updateEditableParameters()
  {
    // Set the gradient shading flag for the renderer.
    ispc::Volume_setGradientShadingEnabled(ispcEquivalent,
                                           getParam1i("gradientShadingEnabled",
                                                      0));

    // Set the recommended sampling rate for ray casting based renderers.
    ispc::Volume_setSamplingRate(ispcEquivalent,
                                 getParam1f("samplingRate", 1.0f));

    // Set the transfer function.
    TransferFunction *transferFunction =
        (TransferFunction *) getParamObject("transferFunction", NULL);
    exitOnCondition(transferFunction == NULL, "no transfer function specified");
    ispc::Volume_setTransferFunction(ispcEquivalent, transferFunction->getIE());

    // Set the volume clipping box (empty by default for no clipping).
<<<<<<< HEAD
    box3f volumeClippingBox = box3f(getParam3f("volumeClippingBoxLower", vec3f(0.f)), 
                                    getParam3f("volumeClippingBoxUpper", vec3f(0.f)));
    ispc::Volume_setVolumeClippingBox(ispcEquivalent, (const ispc::box3f &) volumeClippingBox);
=======
    box3f volumeClippingBox = box3f(getParam3f("volumeClippingBoxLower",
                                               vec3f(0.f)),
                                    getParam3f("volumeClippingBoxUpper",
                                               vec3f(0.f)));
    ispc::Volume_setVolumeClippingBox(ispcEquivalent,
                                      (const ispc::box3f &)volumeClippingBox);
>>>>>>> df2c3a43
  }

} // ::ospray
<|MERGE_RESOLUTION|>--- conflicted
+++ resolved
@@ -159,18 +159,12 @@
     ispc::Volume_setTransferFunction(ispcEquivalent, transferFunction->getIE());
 
     // Set the volume clipping box (empty by default for no clipping).
-<<<<<<< HEAD
-    box3f volumeClippingBox = box3f(getParam3f("volumeClippingBoxLower", vec3f(0.f)), 
-                                    getParam3f("volumeClippingBoxUpper", vec3f(0.f)));
-    ispc::Volume_setVolumeClippingBox(ispcEquivalent, (const ispc::box3f &) volumeClippingBox);
-=======
     box3f volumeClippingBox = box3f(getParam3f("volumeClippingBoxLower",
                                                vec3f(0.f)),
                                     getParam3f("volumeClippingBoxUpper",
                                                vec3f(0.f)));
     ispc::Volume_setVolumeClippingBox(ispcEquivalent,
                                       (const ispc::box3f &)volumeClippingBox);
->>>>>>> df2c3a43
   }
 
 } // ::ospray
