--- conflicted
+++ resolved
@@ -52,15 +52,9 @@
 
     //! Copy voxels into the volume at the given index
     /*! \returns 0 on error, any non-zero value indicates success */
-<<<<<<< HEAD
-    // virtual int setRegion(const void *source_pointer,
-    //                       const vec3i &target_index,
-    //                       const vec3i &source_count) = 0;
-=======
     virtual int setRegion(const void *source_pointer,
                           const vec3i &target_index,
                           const vec3i &source_count) override = 0;
->>>>>>> ea09492c
 
   protected:
 
