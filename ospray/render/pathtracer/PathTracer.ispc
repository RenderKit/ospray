--- conflicted
+++ resolved
@@ -135,15 +135,9 @@
     // add light from virtual lights by intersecting them
     for (uniform int i = 0; i < self->numLights; i++) {
       const uniform Light *uniform l = self->lights[i];
-<<<<<<< HEAD
-      Light_EvalRes le = l->eval(l, dg, ray.dir);
+      Light_EvalRes le = l->eval(l, lastDg, ray.dir);
       if (le.dist <= maxLightDist)
         L = L + Lw * le.value * misHeuristic(lastBSDFPdf, le.pdf);
-=======
-      LightEval le = l->eval(l, lastDg, ray.dir);
-      if (le.distance <= maxLightDist)
-        L = L + Lw * le.radiance * misHeuristic(lastBSDFPdf, le.pdf);
->>>>>>> eeb49db6
     }
 
     if (noHit(ray))
@@ -203,13 +197,8 @@
                self->super.epsilon, ls.dist - self->super.epsilon);
         shadow_ray.time = ray.time;
 
-<<<<<<< HEAD
-        vec3f unshaded_light_contrib = Lw * ls.weight * fe.value * misHeuristic(ls.pdf, fe.pdf);
-        L = L + transparentShadow(self, unshaded_light_contrib, shadow_ray, currentMedium, rng);
-=======
-        const vec3f unshaded_light_contrib = Lw * ls.weight * bsdfValue * misHeuristic(ls.pdf, bsdfPdf);
+        const vec3f unshaded_light_contrib = Lw * ls.weight * fe.value * misHeuristic(ls.pdf, fe.pdf);
         L = L + transparentShadow(self, unshaded_light_contrib, shadow_ray, currentMedium);
->>>>>>> eeb49db6
       }
     }
 
@@ -219,34 +208,18 @@
     // sample BSDF
     vec2f s  = RandomTEA__getFloats(rng);
     vec2f ss = RandomTEA__getFloats(rng); // FIXME: should be only one component
-<<<<<<< HEAD
     BSDF_SampleRes fs;
     foreach_unique(f in bsdf)
       if (f != NULL)
         fs = f->sample(f, wo, s, ss.x);
 
-    // update lastBSDFPdf
-    lastBSDFPdf = fs.pdf;
-=======
-    vec3f bsdfWeight;
-    float bsdfPdf;
-    uint32 bsdfType = 0;
-    foreach_unique(b in bsdf)
-      if (b != NULL)
-        bsdfWeight = b->sample(b, wo, wi, bsdfPdf, bsdfType, s, ss.x);
->>>>>>> eeb49db6
-
 #ifdef USE_DGCOLOR
     if ((type & GLOSSY_REFLECTION) == NONE) // only colorize diffuse component
       fs.weight = fs.weight * make_vec3f(dg.color);
 #endif
 
     // terminate path when zero contribution from material
-<<<<<<< HEAD
     if (reduce_max(fs.weight) <= 0.0f | fs.pdf <= PDF_CULLING)
-=======
-    if (reduce_max(bsdfWeight) <= 0.0f | bsdfPdf <= PDF_CULLING)
->>>>>>> eeb49db6
       break;
 
     Lw = Lw * fs.weight;
@@ -267,8 +240,8 @@
 
     // keep lastBSDFPdf and lastDg when there was a Dirac transmission
     // to better combine MIS with transparent shadows
-    if (bsdfType & ~BSDF_SPECULAR_TRANSMISSION) {
-      lastBSDFPdf = bsdfPdf;
+    if (fs.type & ~BSDF_SPECULAR_TRANSMISSION) {
+      lastBSDFPdf = fs.pdf;
       lastDg = dg;
     }
 
