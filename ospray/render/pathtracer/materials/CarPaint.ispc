--- conflicted
+++ resolved
@@ -77,11 +77,7 @@
                                              const Medium& currentMedium)
 {
   const uniform CarPaint* uniform self = (const uniform CarPaint* uniform)super;
-<<<<<<< HEAD
-  varying BSDF* uniform bsdf = MultiBSDF_create(ctx);
-=======
   varying BSDF* varying bsdf;
->>>>>>> 89155276
     
   const float flakeDensity = clamp(self->flakeDensity * get1f(self->flakeDensityMap, dg.st, 1.f));
   int flakeMask = 0;
@@ -109,13 +105,10 @@
       Fresnel* uniform flakeFresnel = FresnelConductorRGBUniform_create(ctx, flakeEta, flakeK);
 
       const float flakeRoughness = max(self->flakeRoughness * get1f(self->flakeRoughnessMap, dg.st, 1.f), 0.f);
-      varying BSDF* uniform flakeBsdf;
       if (flakeRoughness < EPS)
-        flakeBsdf = Conductor_create(ctx, flakeFrame, flakeFresnel);
+        bsdf = Conductor_create(ctx, flakeFrame, flakeFresnel);
       else
-        flakeBsdf = MicrofacetConductor_create(ctx, flakeFrame, flakeFresnel, flakeRoughness);
-
-      MultiBSDF_add(bsdf, flakeBsdf, 1.f, 1.f);
+        bsdf = MicrofacetConductor_create(ctx, flakeFrame, flakeFresnel, flakeRoughness);
     }
   }
 
@@ -126,13 +119,10 @@
     const float baseRoughness = max(self->baseRoughness * get1f(self->baseRoughnessMap, dg.st, 1.f), 0.f);
 
     varying linear3f* uniform baseFrame = LinearSpace3f_create(ctx, frame(dg.Ns));
-    varying BSDF* uniform baseBsdf;
     if (baseRoughness < EPS)
-      baseBsdf = Lambert_create(ctx, baseFrame, baseColor);
+      bsdf = Lambert_create(ctx, baseFrame, baseColor);
     else
-      baseBsdf = OrenNayar_create(ctx, baseFrame, baseColor, baseRoughness);
-
-    MultiBSDF_add(bsdf, baseBsdf, 1.f, 1.f);
+      bsdf = OrenNayar_create(ctx, baseFrame, baseColor, baseRoughness);
   }
  
   // clear coat layer
