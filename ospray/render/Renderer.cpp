// ======================================================================== //
// Copyright 2009-2015 Intel Corporation                                    //
//                                                                          //
// Licensed under the Apache License, Version 2.0 (the "License");          //
// you may not use this file except in compliance with the License.         //
// You may obtain a copy of the License at                                  //
//                                                                          //
//     http://www.apache.org/licenses/LICENSE-2.0                           //
//                                                                          //
// Unless required by applicable law or agreed to in writing, software      //
// distributed under the License is distributed on an "AS IS" BASIS,        //
// WITHOUT WARRANTIES OR CONDITIONS OF ANY KIND, either express or implied. //
// See the License for the specific language governing permissions and      //
// limitations under the License.                                           //
// ======================================================================== //

// ospray 
#include "Renderer.h"
#include "../common/Library.h"
// stl 
#include <map>
// ispc exports
#include "Renderer_ispc.h"
// ospray
#include "LoadBalancer.h"

namespace ospray {
  using std::cout;
  using std::endl;

  typedef Renderer *(*creatorFct)();

  std::map<std::string, creatorFct> rendererRegistry;

  void Renderer::commit()
  {
    epsilon = getParam1f("epsilon", 1e-6f);
    spp = getParam1i("spp", 1);
    model = (Model*)getParamObject("model", getParamObject("world"));
    if (getIE()) {
      ManagedObject* camera = getParamObject("camera");
      if (model) {
        const float diameter = model->bounds.empty() ? 1.0f : length(model->bounds.size());
        epsilon *= diameter;
      }
      ispc::Renderer_set(getIE(),
                         model ?  model->getIE() : NULL,
                         camera ?  camera->getIE() : NULL,
                         epsilon,
                         spp);
    }
  }

  Renderer *Renderer::createRenderer(const char *_type)
  {
    char* type = new char[strlen(_type)+1];
    strcpy(type,_type);
    char *atSign = strstr(type,"@");
    char *libName = NULL;
    if (atSign) {
      *atSign = 0;
      libName = atSign+1;
    }
    if (libName)
      loadLibrary("ospray_module_"+std::string(libName));
    
    std::map<std::string, Renderer *(*)()>::iterator it = rendererRegistry.find(type);
    if (it != rendererRegistry.end()) {
      delete[] type;
      return it->second ? (it->second)() : NULL;
    }
    
    if (ospray::logLevel >= 2) 
      std::cout << "#ospray: trying to look up renderer type '" 
                << type << "' for the first time" << std::endl;

    std::string creatorName = "ospray_create_renderer__"+std::string(type);
    creatorFct creator = (creatorFct)getSymbol(creatorName); //dlsym(RTLD_DEFAULT,creatorName.c_str());
    rendererRegistry[type] = creator;
    if (creator == NULL) {
      if (ospray::logLevel >= 1) 
        std::cout << "#ospray: could not find renderer type '" << type << "'" << std::endl;
      delete[] type;
      return NULL;
    }
<<<<<<< HEAD
    delete[] type;
    Renderer *renderer = (*creator)();  renderer->managedObjectType = OSP_RENDERER;
=======
    Renderer *renderer = (*creator)();  
    renderer->managedObjectType = OSP_RENDERER;
    if (renderer == NULL && ospray::logLevel >= 1) {
      std::cout << "#osp:warning[ospNewRenderer(...)]: could not create renderer of that type." << endl;
      std::cout << "#osp:warning[ospNewRenderer(...)]: Note: Requested renderer type was '" << type << "'" << endl;
    }
>>>>>>> 9cd30b4c
    return(renderer);
  }

  void Renderer::renderTile(Tile &tile)
  {
    ispc::Renderer_renderTile(getIE(),(ispc::Tile&)tile);
  }

  void Renderer::beginFrame(FrameBuffer *fb) 
  {
    this->currentFB = fb;
    ispc::Renderer_beginFrame(getIE(),fb->getIE());
  }

  void Renderer::endFrame(const int32 fbChannelFlags)
  {
    FrameBuffer *fb = this->currentFB;
    if ((fbChannelFlags & OSP_FB_ACCUM))
      fb->accumID++;
    ispc::Renderer_endFrame(getIE(),fb->accumID);
  }
  
  void Renderer::renderFrame(FrameBuffer *fb, const uint32 channelFlags)
  {
    TiledLoadBalancer::instance->renderFrame(this,fb,channelFlags);
  }

  OSPPickResult Renderer::pick(const vec2f &screenPos)
  {
    assert(getIE());
    vec3f pos; bool hit;

    ispc::Renderer_pick(getIE(), (const ispc::vec2f&)screenPos, (ispc::vec3f&)pos, hit);

    OSPPickResult res = { pos, hit };
    return res;
  }

} // ::ospray<|MERGE_RESOLUTION|>--- conflicted
+++ resolved
@@ -83,17 +83,13 @@
       delete[] type;
       return NULL;
     }
-<<<<<<< HEAD
     delete[] type;
-    Renderer *renderer = (*creator)();  renderer->managedObjectType = OSP_RENDERER;
-=======
     Renderer *renderer = (*creator)();  
     renderer->managedObjectType = OSP_RENDERER;
     if (renderer == NULL && ospray::logLevel >= 1) {
       std::cout << "#osp:warning[ospNewRenderer(...)]: could not create renderer of that type." << endl;
       std::cout << "#osp:warning[ospNewRenderer(...)]: Note: Requested renderer type was '" << type << "'" << endl;
     }
->>>>>>> 9cd30b4c
     return(renderer);
   }
 
