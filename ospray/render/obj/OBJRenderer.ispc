// ======================================================================== //
// Copyright 2009-2015 Intel Corporation                                    //
//                                                                          //
// Licensed under the Apache License, Version 2.0 (the "License");          //
// you may not use this file except in compliance with the License.         //
// You may obtain a copy of the License at                                  //
//                                                                          //
//     http://www.apache.org/licenses/LICENSE-2.0                           //
//                                                                          //
// Unless required by applicable law or agreed to in writing, software      //
// distributed under the License is distributed on an "AS IS" BASIS,        //
// WITHOUT WARRANTIES OR CONDITIONS OF ANY KIND, either express or implied. //
// See the License for the specific language governing permissions and      //
// limitations under the License.                                           //
// ======================================================================== //

// ospray 
#include "ospray/fb/FrameBuffer.ih"
#include "ospray/render/util.ih"
#include "ospray/common/Model.ih"
#include "ospray/texture/Texture2D.ih"
#include "ospray/lights/Light.ih"
#include "ospray/render/Renderer.ih"
// obj renderer
#include "OBJMaterial.ih"

#define ALPHA_THRESHOLD (.05f)

struct OBJRenderer {
  Renderer super;

  const uniform Light *uniform *uniform lights;
  uint32        numLights;

  vec3f         bgColor;
  bool          shadowsEnabled;
};

inline float lightAlpha(Ray &ray, uniform Model *uniform model, const float weight, const uniform float epsilon)
{
  float alpha = 1.f;
  int max_depth = 8;
  const float org_t_max = ray.t;

  while (1) {
    traceRay(model,ray);

    if (ray.geomID < 0) return alpha;

    DifferentialGeometry dg;
    postIntersect(model, dg, ray, DG_MATERIALID | DG_TEXCOORD | DG_COLOR);

    uniform OBJMaterial *objMaterial = (uniform OBJMaterial *)dg.material;

    float material_opacity = 1.f;

    if(objMaterial == NULL) {
      material_opacity = dg.color.w;
    } else {
      foreach_unique( mat in objMaterial ) {
        material_opacity = mat->d * get1f(mat->map_d, dg.st, 1.f);
        if (mat->map_Kd) {
          vec4f Kd_from_map = get4f(mat->map_Kd,dg.st);
          material_opacity *= Kd_from_map.w;
        }
      }
    }

    alpha = alpha * (1.f - material_opacity);

    if (alpha * weight < ALPHA_THRESHOLD) return alpha;

    if (--max_depth <= 0)
      return 0.f;

    ray.t0 = ray.t + epsilon;
    ray.t = org_t_max;
    ray.primID = -1;
    ray.geomID = -1;
    ray.instID = -1;
  }
}

inline void OBJRenderer_shadeRay(const uniform OBJRenderer *uniform self, varying ScreenSample &sample)
{ 
  Ray &ray = sample.ray;
  // ISPC issue #703. Switch to 'nice' code once ISPC #703 is fixed.
  // print("ray.dir % % %\n",ray.dir.x,ray.dir.y,ray.dir.z);
  vec3f color = make_vec3f(0.f);
  float path_opacity = 1.f;
  int max_depth = 10;
  uniform int depth = 0;
  bool depthGotSet = 0;

  sample.z = infinity;
  while (1) {
    traceRay(self->super.model,ray);

    if (ray.geomID < 0) {
<<<<<<< HEAD
      color = color + path_opacity * self->bgColor;
      return color;
=======
      sample.rgb = self->super.backgroundEnabled ? color + path_opacity * self->bgColor : color;
      sample.alpha = self->super.backgroundEnabled ? 1.f : 1.f - path_opacity;
      sample.z = 1;
      return;
>>>>>>> 63bb299b
    }

    vec3f local_shade_color = make_vec3f(0.f);

    DifferentialGeometry dg;
    postIntersect(self->super.model,
        dg,
        ray,
        DG_NG|DG_NS|DG_NORMALIZE|DG_FACEFORWARD|DG_MATERIALID|DG_COLOR|DG_TEXCOORD);

    uniform Material *material = dg.material;
    uniform OBJMaterial *objMaterial = (uniform OBJMaterial *)material;

    float d = 1.f;
    float Ns = 0.f;
    vec3f Kd = make_vec3f(0.f,1.f,0.f);
    vec3f Ks = make_vec3f(0.f);
//    vec3f bump = make_vec3f(0.f); // not yet supported

    if (!objMaterial) {
      //color = color + path_opacity * make_vec3f(dg.color);
      //return color;
      d = dg.color.w;
      Kd = make_vec3f(dg.color);
    } else {
      foreach_unique (mat in objMaterial) {
        // textures modify (mul) values, see http://paulbourke.net/dataformats/mtl/
        d = mat->d * get1f(mat->map_d, dg.st, 1.f);
        Kd = mat->Kd * make_vec3f(dg.color);
        if (mat->map_Kd) {
          vec4f Kd_from_map = get4f(mat->map_Kd,dg.st);
          Kd = Kd * make_vec3f(Kd_from_map);
          d *= Kd_from_map.w;
        }
        Ks = mat->Ks * get3f(mat->map_Ks, dg.st, make_vec3f(1.f));
        Ns = mat->Ns * get1f(mat->map_Ns, dg.st, 1.f);
//        bump = get3f(mat->map_Bump, dg.st, make_vec3f(0.f));
      }
    }

    if (d >= .5 && !depthGotSet) {
      sample.z = ray.t;
      depthGotSet = true;
    }

    const float local_opacity = path_opacity * d;

    max_depth -= 1;
    if (max_depth <= 0) {
      sample.rgb = color;
      sample.alpha = 1.f - path_opacity;
      return;
    }

    if (local_opacity > 0.01f) { // worth shading?
      const vec3f R = ray.dir - (2.f * dot(ray.dir, dg.Ns))*dg.Ns;
      const vec3f P = dg.P + self->super.epsilon * dg.Ng;

      //Some fake hard coded ambient light
      color = color + local_opacity * Kd * .05;

      //calculate shading for all lights
      for (uniform int i = 0; self->lights && i < self->numLights; i++) {
        const uniform Light *uniform l = self->lights[i];
        const vec2f s = make_vec2f(0.f);
        const LightSample light = l->sample(l, dg, s);

        if (reduce_max(light.radiance) > 0.f) { // any potential contribution?
          const float cosNL = abs(dot(light.direction, dg.Ns));
          const float cosLR = max(0.f, dot(light.direction, R));
          const vec3f unshaded_light_contrib = local_opacity * (Kd * cosNL + Ks * powf(cosLR, Ns)) * light.radiance;

          if (self->shadowsEnabled) {
            const float max_contrib = reduce_max(unshaded_light_contrib);
            if (max_contrib > .01f) {
              Ray shadowRay;
              setRay(shadowRay, P, light.direction);
              const float light_alpha = lightAlpha(shadowRay, self->super.model, max_contrib, self->super.epsilon);
              local_shade_color = local_shade_color + light_alpha * unshaded_light_contrib;
            }
          } else 
            local_shade_color = local_shade_color + unshaded_light_contrib;
        }
      }

      color = color + local_shade_color;
    }

    path_opacity = path_opacity * (1.f - d);
    if (path_opacity < 0.01f) {
      //remaining contribution too low kill path
      sample.rgb = color;
      sample.alpha = 1.f - path_opacity;
      return;
    }

    ray.t0 = ray.t + self->super.epsilon;
    ray.t = infinity;
    ray.primID = -1;
    ray.geomID = -1;
    ray.instID = -1;
  }

  sample.rgb = color;
  sample.alpha = 1.f - path_opacity;
  return;
}

void OBJRenderer_renderSample(uniform Renderer *uniform _self,
                               varying ScreenSample &sample)
{
  uniform OBJRenderer *uniform self = (uniform OBJRenderer *uniform)_self;
  OBJRenderer_shadeRay(self, sample);
}


// Exports (called from C++)
//////////////////////////////////////////////////////////////////////////////

export void OBJRenderer_set(void *uniform _self,
                            const uniform vec3f &bgColor,
                            const uniform bool shadowsEnabled,
                            void **uniform lights,
                            const uniform uint32 numLights)
{
  uniform OBJRenderer *uniform self = (uniform OBJRenderer *uniform)_self;

  self->bgColor = bgColor;
  self->shadowsEnabled = shadowsEnabled;
  self->lights = (const uniform Light *uniform *uniform)lights;
  self->numLights = numLights;
}

export void *uniform OBJRenderer_create(void *uniform cppE)
{
  uniform OBJRenderer *uniform self = uniform new uniform OBJRenderer;
  Renderer_Constructor(&self->super,cppE);
  self->super.renderSample = OBJRenderer_renderSample;
  OBJRenderer_set(self, make_vec3f(1.f), true, NULL, 0);

  return self;
}<|MERGE_RESOLUTION|>--- conflicted
+++ resolved
@@ -97,15 +97,10 @@
     traceRay(self->super.model,ray);
 
     if (ray.geomID < 0) {
-<<<<<<< HEAD
-      color = color + path_opacity * self->bgColor;
-      return color;
-=======
       sample.rgb = self->super.backgroundEnabled ? color + path_opacity * self->bgColor : color;
       sample.alpha = self->super.backgroundEnabled ? 1.f : 1.f - path_opacity;
       sample.z = 1;
       return;
->>>>>>> 63bb299b
     }
 
     vec3f local_shade_color = make_vec3f(0.f);
