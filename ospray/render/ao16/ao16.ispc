--- conflicted
+++ resolved
@@ -183,17 +183,17 @@
   // print("shade at16 %\n",N.x,N.y,N.z);
 
   uniform AO16Material *mat = ((uniform AO16Material*)dg.material);
-<<<<<<< HEAD
-  vec3f baseColor = make_vec3f(.9f); // = mat->Kd; // * make_vec3f(dg.color);
-  if (mat)
-    foreach_unique(m in mat) {
-      baseColor = m->Kd;
-      if (m->map_Kd) {
-	vec4f kd_from_map = get4f(m->map_Kd,dg.st);
-	baseColor = baseColor * make_vec3f(kd_from_map);
-      }
-    }
-=======
+// <<<<<<< HEAD
+//   vec3f baseColor = make_vec3f(.9f); // = mat->Kd; // * make_vec3f(dg.color);
+//   if (mat)
+//     foreach_unique(m in mat) {
+//       baseColor = m->Kd;
+//       if (m->map_Kd) {
+// 	vec4f kd_from_map = get4f(m->map_Kd,dg.st);
+// 	baseColor = baseColor * make_vec3f(kd_from_map);
+//       }
+//     }
+// =======
   vec3f baseColor = make_vec3f(1.f); // = mat->Kd; // * make_vec3f(dg.color);
   if (mat) {
     foreach_unique(m in mat) {
@@ -208,7 +208,7 @@
     }
   }
   baseColor = baseColor * make_vec3f(dg.color);
->>>>>>> 43eb475e
+// >>>>>>> 43eb475e4b19b341643f066be9f53d9b35fea093
   // foreach_unique(tex in mat->map_Kd) {
     //   if (tex) {
   //     baseColor = baseColor * make_vec3f(tex->get(tex,dg.st));
