// ======================================================================== //
// Copyright 2009-2015 Intel Corporation                                    //
//                                                                          //
// Licensed under the Apache License, Version 2.0 (the "License");          //
// you may not use this file except in compliance with the License.         //
// You may obtain a copy of the License at                                  //
//                                                                          //
//     http://www.apache.org/licenses/LICENSE-2.0                           //
//                                                                          //
// Unless required by applicable law or agreed to in writing, software      //
// distributed under the License is distributed on an "AS IS" BASIS,        //
// WITHOUT WARRANTIES OR CONDITIONS OF ANY KIND, either express or implied. //
// See the License for the specific language governing permissions and      //
// limitations under the License.                                           //
// ======================================================================== //

#include "Renderer.ih"
#include "ospray/render/util.ih"
#include "ospray/camera/Camera.ih"
#include "ospray/common/Model.ih"

// The layout of this struct must match that of OSPPickData in ospray.h
void Renderer_default_renderSample(uniform Renderer *uniform self,
                                   void *uniform perFrameData,
                                   varying ScreenSample &sample)
{
  sample.z = inf;
  sample.alpha = 1.f;
  sample.rgb = make_random_color((sample.sampleID.x<<0)+
                                 (sample.sampleID.y<<14)+
                                 (sample.sampleID.z<<28)
                                 );
}

void *uniform Renderer_default_beginFrame(uniform Renderer *uniform self,
                                 uniform FrameBuffer *uniform fb)
{
  self->fb = fb;
  if (self->camera == NULL)
    print("warning: ispc-side renderer % does not have a camera\n",self);
  if (self->fb == NULL)
    print("warning: ispc-side renderer % does not have a frame buffer\n",self);
  return NULL;
}

void Renderer_default_endFrame(uniform Renderer *uniform self, 
                               void *uniform perFrameData,
                               const uniform int32 accumID)
{
  if (self->fb) self->fb->accumID = accumID;
  self->fb = NULL;
}

<<<<<<< HEAD
void Renderer_default_renderTileJob(uniform Renderer *uniform self,
                                    uniform Tile &tile,
                                    uniform int taskIndex)
=======
task void Renderer_default_renderTileJob(uniform Renderer *uniform self,
                                         void *uniform perFrameData,
                                         uniform Tile &tile)
>>>>>>> 46bd0825
{
  uniform FrameBuffer *uniform fb     = self->fb;
  uniform Camera      *uniform camera = self->camera;

  float pixel_du = .5f, pixel_dv = .5f;
  float lens_du = 0.f,  lens_dv = 0.f;
  uniform int32 spp = self->spp;

  if (spp >= 1) {
    ScreenSample screenSample;
    screenSample.z = inf;
    screenSample.alpha = 0.f;
  
    CameraSample cameraSample;

    const float spp_inv = 1.f / spp;
  
    const uniform int begin = taskIndex * RENDERTILE_PIXELS_PER_JOB;
    const uniform int end   = begin     + RENDERTILE_PIXELS_PER_JOB;
    const uniform int startSampleID = max(fb->accumID,0)*spp;

    for (uniform uint32 i=begin;i<end;i+=programCount) {
      const uint32 index = i + programIndex;
      screenSample.sampleID.x        = tile.region.lower.x + z_order.xs[index];
      screenSample.sampleID.y        = tile.region.lower.y + z_order.ys[index];

      if ((screenSample.sampleID.x >= fb->size.x) | 
          (screenSample.sampleID.y >= fb->size.y)) 
        continue;

      vec3f col = make_vec3f(0.f);
      const uint32 pixel = z_order.xs[index] + (z_order.ys[index] * TILE_SIZE);
      for (uniform uint32 s = 0; s<spp; s++) {
        pixel_du = precomputedHalton2(startSampleID+s);
        pixel_dv = precomputedHalton3(startSampleID+s);
        screenSample.sampleID.z = startSampleID+s;
        
        cameraSample.screen.x = (screenSample.sampleID.x + pixel_du) * fb->rcpSize.x;
        cameraSample.screen.y = (screenSample.sampleID.y + pixel_dv) * fb->rcpSize.y;

        // TODO: fix correlations / better RNG
        cameraSample.lens.x = precomputedHalton3(startSampleID+s);
        cameraSample.lens.y = precomputedHalton5(startSampleID+s);
      
        camera->initRay(camera,screenSample.ray,cameraSample);

        // set ray t value for early ray termination if we have a maximum depth texture
        if (self->maxDepthTexture) {

          // don't consider pixel_du, pixel_dv for depth texture coordinates
          vec2f depthTexCoord;
          depthTexCoord.x = screenSample.sampleID.x * fb->rcpSize_1.x;
          depthTexCoord.y = screenSample.sampleID.y * fb->rcpSize_1.y;

          screenSample.ray.t = get1f(self->maxDepthTexture, depthTexCoord);
        }

        self->renderSample(self,perFrameData,screenSample);
        col = col + screenSample.rgb;
      }
      col = col * (spp_inv);
      setRGBAZ(tile,pixel,col,screenSample.alpha,screenSample.z);
    }
  } else {
    if (fb->accumID >= 0) {
      pixel_du = precomputedHalton2(fb->accumID);
      pixel_dv = precomputedHalton3(fb->accumID);
    }
    
    ScreenSample screenSample;
    screenSample.sampleID.z = fb->accumID;
    screenSample.z = inf;
    screenSample.alpha = 0.f;

    CameraSample cameraSample;

    const uniform int blocks = fb->accumID > 0 || spp > 0 ? 1 : min(1 << -2 * spp, TILE_SIZE*TILE_SIZE);

    const uniform int begin = taskIndex * RENDERTILE_PIXELS_PER_JOB;
    const uniform int end   = min(begin + RENDERTILE_PIXELS_PER_JOB, TILE_SIZE*TILE_SIZE/blocks);

    for (uint32 i=begin+programIndex;i<end;i+=programCount) {
      screenSample.sampleID.x        = tile.region.lower.x + z_order.xs[i*blocks];
      screenSample.sampleID.y        = tile.region.lower.y + z_order.ys[i*blocks];
      if ((screenSample.sampleID.x >= fb->size.x) | 
          (screenSample.sampleID.y >= fb->size.y)) {
        continue;
      }

      cameraSample.screen.x = (screenSample.sampleID.x + pixel_du) * fb->rcpSize.x;
      cameraSample.screen.y = (screenSample.sampleID.y + pixel_dv) * fb->rcpSize.y;

      camera->initRay(camera,screenSample.ray,cameraSample);

      // set ray t value for early ray termination if we have a maximum depth texture
      if (self->maxDepthTexture) {

        // don't consider pixel_du, pixel_dv for depth texture coordinates
        vec2f depthTexCoord;
        depthTexCoord.x = screenSample.sampleID.x * fb->rcpSize_1.x;
        depthTexCoord.y = screenSample.sampleID.y * fb->rcpSize_1.y;

        screenSample.ray.t = get1f(self->maxDepthTexture, depthTexCoord);
      }

      self->renderSample(self,perFrameData,screenSample);

      // print("pixel % % %\n",screenSample.rgb.x,screenSample.rgb.y,screenSample.rgb.z);

      for (uniform int p = 0; p < blocks; p++) {
        const uint32 pixel = z_order.xs[i*blocks+p] + (z_order.ys[i*blocks+p] * TILE_SIZE);
        assert(pixel < TILE_SIZE*TILE_SIZE);
        setRGBAZ(tile,pixel,screenSample.rgb,screenSample.alpha,screenSample.z);
      }
    }
  }
}

<<<<<<< HEAD
=======
void Renderer_default_renderTile(uniform Renderer *uniform self,
                                 void *uniform perFrameData,
                                 uniform Tile &tile)
{
  precomputeZOrder();
  uniform int32 spp = self->spp;
  const uniform int blocks = self->fb->accumID > 0 || spp > 0 ? 1 : min(1 << -2 * spp, TILE_SIZE*TILE_SIZE);
  uniform const size_t numJobs = ((TILE_SIZE*TILE_SIZE)/RENDERTILE_PIXELS_PER_JOB + blocks-1)/blocks;
  launch[numJobs] Renderer_default_renderTileJob(self,perFrameData,tile);
}

>>>>>>> 46bd0825
void Renderer_Constructor(uniform Renderer *uniform self,
                          void *uniform cppE)
{
  self->cppEquivalent = cppE;
  self->model  = NULL;
  self->camera = NULL;
  self->fb     = NULL;
  self->spp    = 1;
  self->backgroundEnabled = true;
  self->maxDepthTexture = NULL;
  self->renderSample = Renderer_default_renderSample;
  self->beginFrame   = Renderer_default_beginFrame;
  self->endFrame     = Renderer_default_endFrame;
  self->toneMap      = NULL;
}

void Renderer_Constructor(uniform Renderer *uniform self,
                          void *uniform cppE,
                          void *uniform _model,
                          void *uniform _camera,
                          const uniform int32 spp)
{
  Renderer_Constructor(self, cppE);
  self->model  = (uniform Model *uniform)_model;
  self->camera = (uniform Camera *uniform)_camera;
  self->spp    = spp;
}

export void Renderer_renderTile(void *uniform _self,
<<<<<<< HEAD
                                uniform Tile &tile,
                                uniform int jobID)
{
  uniform Renderer *uniform self = (uniform Renderer *uniform)_self;
  Renderer_default_renderTileJob(self, tile, jobID);
=======
                                void *uniform perFrameData,
                                uniform Tile &tile)
{
  uniform Renderer *uniform self = (uniform Renderer *uniform)_self;
  self->renderTile(self,perFrameData,tile);
>>>>>>> 46bd0825
}

export void *uniform Renderer_beginFrame(void *uniform _self,
                                void *uniform _fb)
{
  uniform Renderer *uniform self = (uniform Renderer *uniform)_self;
  uniform FrameBuffer *uniform fb = (uniform FrameBuffer *uniform)_fb;
  return self->beginFrame(self,fb);
}


export void Renderer_endFrame(void *uniform _self, 
                              void *uniform perFrameData,
                              const uniform int32 newAccumID)
{
  uniform Renderer *uniform self = (uniform Renderer *uniform)_self;
  self->endFrame(self,perFrameData,newAccumID);
}

export void Renderer_set(void *uniform _self,
                         void *uniform _model,
                         void *uniform _camera,
                         const uniform float epsilon,
                         const uniform int32 spp,
                         const uniform bool backgroundEnabled,
                         void *uniform _maxDepthTexture)
{
  uniform Renderer *uniform self = (uniform Renderer *uniform)_self;
  self->model  = (uniform Model *uniform)_model;
  self->camera = (uniform Camera *uniform)_camera;
  self->epsilon = epsilon;
  self->spp = spp;
  self->backgroundEnabled = backgroundEnabled;
  self->maxDepthTexture = (uniform Texture2D *uniform)_maxDepthTexture;

  precomputeZOrder();
}

export void Renderer_pick(void *uniform _self,
                               const uniform vec2f &screenPos,
                               uniform vec3f &pos,
                               uniform bool &hit)
{
  uniform Renderer *uniform self   = (uniform Renderer *uniform)_self;
  uniform Camera   *uniform camera = self->camera;
  uniform Model    *uniform model  = self->model;

  CameraSample cameraSample;
  cameraSample.screen.x = screenPos.x;
  cameraSample.screen.y = screenPos.y;

  Ray ray;
  camera->initRay(camera, ray, cameraSample);
  traceRay(model, ray);

  vec3f p = ray.org + ray.dir * ray.t;

  pos.x = extract(p.x,0);
  pos.y = extract(p.y,0);
  pos.z = extract(p.z,0);
  hit = extract((int)(ray.geomID >= 0 || ray.instID >= 0), 0);
}<|MERGE_RESOLUTION|>--- conflicted
+++ resolved
@@ -43,7 +43,7 @@
   return NULL;
 }
 
-void Renderer_default_endFrame(uniform Renderer *uniform self, 
+void Renderer_default_endFrame(uniform Renderer *uniform self,
                                void *uniform perFrameData,
                                const uniform int32 accumID)
 {
@@ -51,15 +51,10 @@
   self->fb = NULL;
 }
 
-<<<<<<< HEAD
 void Renderer_default_renderTileJob(uniform Renderer *uniform self,
                                     uniform Tile &tile,
+                                    void *uniform perFrameData,
                                     uniform int taskIndex)
-=======
-task void Renderer_default_renderTileJob(uniform Renderer *uniform self,
-                                         void *uniform perFrameData,
-                                         uniform Tile &tile)
->>>>>>> 46bd0825
 {
   uniform FrameBuffer *uniform fb     = self->fb;
   uniform Camera      *uniform camera = self->camera;
@@ -72,11 +67,11 @@
     ScreenSample screenSample;
     screenSample.z = inf;
     screenSample.alpha = 0.f;
-  
+
     CameraSample cameraSample;
 
     const float spp_inv = 1.f / spp;
-  
+
     const uniform int begin = taskIndex * RENDERTILE_PIXELS_PER_JOB;
     const uniform int end   = begin     + RENDERTILE_PIXELS_PER_JOB;
     const uniform int startSampleID = max(fb->accumID,0)*spp;
@@ -86,8 +81,8 @@
       screenSample.sampleID.x        = tile.region.lower.x + z_order.xs[index];
       screenSample.sampleID.y        = tile.region.lower.y + z_order.ys[index];
 
-      if ((screenSample.sampleID.x >= fb->size.x) | 
-          (screenSample.sampleID.y >= fb->size.y)) 
+      if ((screenSample.sampleID.x >= fb->size.x) |
+          (screenSample.sampleID.y >= fb->size.y))
         continue;
 
       vec3f col = make_vec3f(0.f);
@@ -96,14 +91,14 @@
         pixel_du = precomputedHalton2(startSampleID+s);
         pixel_dv = precomputedHalton3(startSampleID+s);
         screenSample.sampleID.z = startSampleID+s;
-        
+
         cameraSample.screen.x = (screenSample.sampleID.x + pixel_du) * fb->rcpSize.x;
         cameraSample.screen.y = (screenSample.sampleID.y + pixel_dv) * fb->rcpSize.y;
 
         // TODO: fix correlations / better RNG
         cameraSample.lens.x = precomputedHalton3(startSampleID+s);
         cameraSample.lens.y = precomputedHalton5(startSampleID+s);
-      
+
         camera->initRay(camera,screenSample.ray,cameraSample);
 
         // set ray t value for early ray termination if we have a maximum depth texture
@@ -128,7 +123,7 @@
       pixel_du = precomputedHalton2(fb->accumID);
       pixel_dv = precomputedHalton3(fb->accumID);
     }
-    
+
     ScreenSample screenSample;
     screenSample.sampleID.z = fb->accumID;
     screenSample.z = inf;
@@ -144,7 +139,7 @@
     for (uint32 i=begin+programIndex;i<end;i+=programCount) {
       screenSample.sampleID.x        = tile.region.lower.x + z_order.xs[i*blocks];
       screenSample.sampleID.y        = tile.region.lower.y + z_order.ys[i*blocks];
-      if ((screenSample.sampleID.x >= fb->size.x) | 
+      if ((screenSample.sampleID.x >= fb->size.x) |
           (screenSample.sampleID.y >= fb->size.y)) {
         continue;
       }
@@ -178,20 +173,6 @@
   }
 }
 
-<<<<<<< HEAD
-=======
-void Renderer_default_renderTile(uniform Renderer *uniform self,
-                                 void *uniform perFrameData,
-                                 uniform Tile &tile)
-{
-  precomputeZOrder();
-  uniform int32 spp = self->spp;
-  const uniform int blocks = self->fb->accumID > 0 || spp > 0 ? 1 : min(1 << -2 * spp, TILE_SIZE*TILE_SIZE);
-  uniform const size_t numJobs = ((TILE_SIZE*TILE_SIZE)/RENDERTILE_PIXELS_PER_JOB + blocks-1)/blocks;
-  launch[numJobs] Renderer_default_renderTileJob(self,perFrameData,tile);
-}
-
->>>>>>> 46bd0825
 void Renderer_Constructor(uniform Renderer *uniform self,
                           void *uniform cppE)
 {
@@ -221,19 +202,12 @@
 }
 
 export void Renderer_renderTile(void *uniform _self,
-<<<<<<< HEAD
                                 uniform Tile &tile,
+                                void *uniform perFrameData,
                                 uniform int jobID)
 {
   uniform Renderer *uniform self = (uniform Renderer *uniform)_self;
-  Renderer_default_renderTileJob(self, tile, jobID);
-=======
-                                void *uniform perFrameData,
-                                uniform Tile &tile)
-{
-  uniform Renderer *uniform self = (uniform Renderer *uniform)_self;
-  self->renderTile(self,perFrameData,tile);
->>>>>>> 46bd0825
+  Renderer_default_renderTileJob(self, tile, perFrameData, jobID);
 }
 
 export void *uniform Renderer_beginFrame(void *uniform _self,
@@ -245,7 +219,7 @@
 }
 
 
-export void Renderer_endFrame(void *uniform _self, 
+export void Renderer_endFrame(void *uniform _self,
                               void *uniform perFrameData,
                               const uniform int32 newAccumID)
 {
