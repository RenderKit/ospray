// ======================================================================== //
// Copyright 2009-2016 Intel Corporation                                    //
//                                                                          //
// Licensed under the Apache License, Version 2.0 (the "License");          //
// you may not use this file except in compliance with the License.         //
// You may obtain a copy of the License at                                  //
//                                                                          //
//     http://www.apache.org/licenses/LICENSE-2.0                           //
//                                                                          //
// Unless required by applicable law or agreed to in writing, software      //
// distributed under the License is distributed on an "AS IS" BASIS,        //
// WITHOUT WARRANTIES OR CONDITIONS OF ANY KIND, either express or implied. //
// See the License for the specific language governing permissions and      //
// limitations under the License.                                           //
// ======================================================================== //

#pragma once

/*! \defgroup ospray_render_ao16 Simple 16-sample Ambient Occlusion Renderer
  
  \ingroup ospray_supported_renderers

  \brief Implements a simple renderer that shoots 16 rays (generated
  using a hard-coded set of random numbers) to compute a trivially
  simple and coarse ambient occlusion effect.

  This renderer is intentionally
  simple, and not very sophisticated (e.g., it does not do any
  post-filtering to reduce noise, nor even try and consider
  transparency, material type, etc.

*/

// ospray
#include "ospray/render/Renderer.h"
#include "ospray/texture/Texture2D.h"

namespace ospray {

  struct Camera;
  struct Model;

  /*! \brief Simple 16-sample Ambient Occlusion Renderer
    
    \detailed This renderer uses a set of 16 precomputed AO directions
    to shoot shadow rays; for accumulation these 16 directions are
    (semi-)randomly rotated to give different directions every frame
    (this is far from optimal regarding how well the samples are
    distributed, but seems OK for accumulation).

    To further improve frame rate there's a template parameter
    NUM_SAMPLES_PER_FRAME that allows for selecting subsets of these
    samples (only 1,2,4,8, and 16 are allowed). I.e., whereas AO16
    would usually trace the orginal 16 samples in the first frame, and
    a rotated version of that in the second, with
    NUM_SAMPLES_PER_FRAME set to 8 it would trace the original 8
    samples in the first frame, the next 8 in the second, then
    rotation of the first 8 in the third, etc.
   */
  struct SimpleAO : public Renderer {
    
<<<<<<< HEAD
    //! \brief Material used by the SimpleAO renderer 
    /*! \detailed Since the SimpleAO Renderer only cares about a
        diffuse material component this material only stores diffuse
        and diffuse texture */
    struct Material : public ospray::Material {

      //! \brief Constructor
      Material();

      /*! \brief commit the object's outstanding changes
       *         (such as changed parameters etc) */
      virtual void commit();
      
      // -------------------------------------------------------
      // member variables 
      // -------------------------------------------------------

      //! \brief diffuse material component, that's all we care for 
      vec3f Kd;       

      //! \brief diffuse texture, if available
      Ref<Texture2D> map_Kd;
    };
  

=======
>>>>>>> dcb6008d
    //! \brief Constructor
    SimpleAO(int defaultNumSamples);

    /*! \brief common function to help printf-debugging */
    virtual std::string toString() const;

    /*! \brief create a material of given type */
    virtual ospray::Material *createMaterial(const char *type);

    /*! \brief commit the object's outstanding changes
     *         (such as changed parameters etc) */
    virtual void commit();

    int defaultNumSamples;
  };

} // ::ospray<|MERGE_RESOLUTION|>--- conflicted
+++ resolved
@@ -59,34 +59,6 @@
    */
   struct SimpleAO : public Renderer {
     
-<<<<<<< HEAD
-    //! \brief Material used by the SimpleAO renderer 
-    /*! \detailed Since the SimpleAO Renderer only cares about a
-        diffuse material component this material only stores diffuse
-        and diffuse texture */
-    struct Material : public ospray::Material {
-
-      //! \brief Constructor
-      Material();
-
-      /*! \brief commit the object's outstanding changes
-       *         (such as changed parameters etc) */
-      virtual void commit();
-      
-      // -------------------------------------------------------
-      // member variables 
-      // -------------------------------------------------------
-
-      //! \brief diffuse material component, that's all we care for 
-      vec3f Kd;       
-
-      //! \brief diffuse texture, if available
-      Ref<Texture2D> map_Kd;
-    };
-  
-
-=======
->>>>>>> dcb6008d
     //! \brief Constructor
     SimpleAO(int defaultNumSamples);
 
