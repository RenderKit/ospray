--- conflicted
+++ resolved
@@ -1,3 +1,4 @@
+
 // ======================================================================== //
 // Copyright 2009-2015 Intel Corporation                                    //
 //                                                                          //
@@ -24,7 +25,9 @@
 void RaycastVolumeRenderer_renderFramePostamble(Renderer *uniform renderer, 
                                                 const uniform int32 accumID)
 { 
-  if (renderer->fb) renderer->fb->accumID = accumID;  renderer->fb = NULL; 
+  if (renderer->fb) 
+    renderer->fb->accumID = accumID;  
+  renderer->fb = NULL; 
 }
 
 void RaycastVolumeRenderer_renderFramePreamble(Renderer *uniform renderer, 
@@ -90,13 +93,15 @@
 
   // Post intersect on the hit geometry.
   DifferentialGeometry dg;
-  postIntersect(renderer->inherited.model, dg, ray, DG_NS|DG_NORMALIZE|DG_FACEFORWARD|DG_COLOR|DG_MATERIALID);
+  postIntersect(renderer->inherited.model, dg, ray, 
+                DG_NS|DG_NORMALIZE|DG_FACEFORWARD|DG_COLOR|DG_MATERIALID);
 
   // Color of the geometry.
   vec3f sampleColor = make_vec3f(dg.color.x, dg.color.y, dg.color.z);
 
   // Apply material if it exists.
-  uniform RaycastVolumeRendererMaterial *mat = (uniform RaycastVolumeRendererMaterial*)dg.material;
+  uniform RaycastVolumeRendererMaterial *mat
+    = (uniform RaycastVolumeRendererMaterial*)dg.material;
 
   if (mat) {
     foreach_unique(m in mat) {
@@ -168,15 +173,8 @@
   // Update the provided ray.
   ray = volumeRay;
 
-<<<<<<< HEAD
-  if (ray.t0 > ray.t1) {
-    ray.t0 = infinity;
-    return;
-  }
-=======
   // If we intersected a volume, offset ray by a fraction of the nominal ray step.
   if (volume) ray.t0 += rayOffset * volume->samplingStep * rcpf(volume->samplingRate);
->>>>>>> fdc252ed
 
   // Return the first intersected volume.
   return volume;
@@ -192,18 +190,23 @@
   const float tMax = ray.t;
 
   // Ray epsilon based on bounding box of all volumes.
-  uniform box3f boundingBox = renderer->inherited.model->volumeCount ? renderer->inherited.model->volumes[0]->boundingBox :
-                                                                       make_box3f(make_vec3f(0.f), make_vec3f(0.f));
-
+  uniform box3f boundingBox = renderer->inherited.model->volumeCount
+    ? renderer->inherited.model->volumes[0]->boundingBox 
+    : make_box3f(make_vec3f(0.f), make_vec3f(0.f));
+
+  Model *model = renderer->inherited.model;
   for (uniform int32 i=1; i<renderer->inherited.model->volumeCount; i++) {
-    boundingBox.lower = min(boundingBox.lower, renderer->inherited.model->volumes[i]->boundingBox.lower);
-    boundingBox.upper = max(boundingBox.upper, renderer->inherited.model->volumes[i]->boundingBox.upper);
-  }
-
-  const uniform float epsilon = renderer->inherited.model->volumeCount ? 1e-4f * distance(boundingBox.lower, boundingBox.upper) :
-                                                                         1e-4f;
-
-  // Copy of the ray for geometry intersection. The original ray is used for volume intersection.
+    boundingBox.lower = min(boundingBox.lower, model->volumes[i]->boundingBox.lower);
+    boundingBox.upper = max(boundingBox.upper, model->volumes[i]->boundingBox.upper);
+  }
+
+  const uniform float epsilon
+    = renderer->inherited.model->volumeCount
+    ? 1e-4f * distance(boundingBox.lower, boundingBox.upper) 
+    : 1e-4f;
+
+  // Copy of the ray for geometry intersection. The original ray is
+  // used for volume intersection.
   Ray geometryRay = ray;
   geometryRay.primID = -1;
   geometryRay.geomID = -1;
@@ -275,13 +278,8 @@
   // Cast to the actual Renderer subtype.
   RaycastVolumeRenderer *uniform renderer = (RaycastVolumeRenderer *uniform) pointer;
 
-<<<<<<< HEAD
-  //! Background color.
-  const vec4f background = make_vec4f(1.0f,1.f,1.f,0.f);
-=======
   // Background color.
   const vec4f background = make_vec4f(renderer->bgColor.x, renderer->bgColor.y, renderer->bgColor.z, 1.f);
->>>>>>> fdc252ed
 
   // Ray offset for this sample, as a fraction of the nominal step size.
   float rayOffset = precomputedHalton2(sample.sampleID.z);
@@ -295,32 +293,17 @@
   // Provide the renderer to the intersector as it contains all volumes, geometries, etc.
   vec4f color = make_vec4f(0.0f);
   RaycastVolumeRenderer_intersect(renderer, sample.ray, rayOffset, color);
-  sample.z = sample.ray.t0;
-
-<<<<<<< HEAD
-  //! Attenuate the foreground and background colors by the opacity.
 
 #if EXP_ALPHA_BLENDING
   // do NOT blend in background.... would otherwise blend that in in each tile!
-#else
-=======
+  cout << "warning: should not actually blend in background color here; need to fix this in compositing mode" << endl;
+#endif
+
   // Attenuate the foreground and background colors by the opacity.
->>>>>>> fdc252ed
   color = color.w * color + (1.0f - color.w) * background;
-#endif
-
-<<<<<<< HEAD
-  //! Store the result in the sample.
-  sample.rgb.x = color.x;  
-  sample.rgb.y = color.y;  
-  sample.rgb.z = color.z;  
-  sample.alpha = color.w;
-  // if (sample.alpha < 1.f) 
-  //   print("alpha %\n",sample.alpha);
-=======
+
   // Store the result in the sample.
   sample.rgb.x = color.x;  sample.rgb.y = color.y;  sample.rgb.z = color.z;  sample.alpha = color.w;
->>>>>>> fdc252ed
 }
 
 export void *uniform RaycastVolumeRenderer_createInstance()
