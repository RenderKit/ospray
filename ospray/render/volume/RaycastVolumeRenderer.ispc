// ======================================================================== //
// Copyright 2009-2015 Intel Corporation                                    //
//                                                                          //
// Licensed under the Apache License, Version 2.0 (the "License");          //
// you may not use this file except in compliance with the License.         //
// You may obtain a copy of the License at                                  //
//                                                                          //
//     http://www.apache.org/licenses/LICENSE-2.0                           //
//                                                                          //
// Unless required by applicable law or agreed to in writing, software      //
// distributed under the License is distributed on an "AS IS" BASIS,        //
// WITHOUT WARRANTIES OR CONDITIONS OF ANY KIND, either express or implied. //
// See the License for the specific language governing permissions and      //
// limitations under the License.                                           //
// ======================================================================== //

#include "ospray/fb/FrameBuffer.ih"
#include "ospray/common/Model.ih"
#include "ospray/common/Ray.ih"
#include "ospray/render/util.ih"
#include "ospray/render/volume/RaycastVolumeRenderer.ih"
#include "ospray/render/volume/RaycastVolumeRendererMaterial.ih"
#include "ospray/volume/DataDistributedBlockedVolume.ih"
#include "ospray/render/util.ih"
#include "ospray/camera/Camera.ih"
#include "ospray/common/Model.ih"

#if 0//Cannot enable here b/c RENDERTILE_PIXELS_PER_JOB doesn't match C++ side?
#ifdef RENDERTILE_PIXELS_PER_JOB
#  undef RENDERTILE_PIXELS_PER_JOB
#endif

/*! number of pixels that each job in a parallel rendertile task
    executes together. Must be a multipel of the maximum possible
    programCount (16), and must be smaller than TILE_SIZE (in one
    dimension) */
#define RENDERTILE_PIXELS_PER_JOB 32
#endif

struct PassInfo {
  // region to integrate over in this pass
  varying region1f region;
  // block to use in this pass - NULL for 'everything other than blocks'
  DDBVolumeBlock *uniform block;
  // blend in background color when ray misses
  uniform bool useBG;
};

void RaycastVolumeRenderer_endFrame(Renderer *uniform renderer,
                                    void *uniform perFrameData,
                                    const uniform int32 accumID)
{
  if (renderer->fb)
    renderer->fb->accumID = accumID;

  renderer->fb = NULL;
}

void *uniform RaycastVolumeRenderer_beginFrame(Renderer *uniform renderer,
                                               FrameBuffer *uniform framebuffer)
{
  renderer->fb = framebuffer;
  return NULL;
}

inline void RaycastVolumeRenderer_computeVolumeSample(RaycastVolumeRenderer *uniform renderer,
                                                      Volume *uniform volume,
                                                      varying Ray &ray,
                                                      varying vec4f &color)
{
  // if (!volume) { print("NULL VOLUME IN VOLUMESAMPLE()\n");  }
  // if (!volume->computeSample) { print("trying to sample volume w/o sample function!!!!\n");  }

  // Sample the volume at the hit point in world coordinates.
  const vec3f coordinates = ray.org + ray.t0 * ray.dir;
  const float sample = volume->computeSample(volume, coordinates);

  // Look up the color associated with the volume sample.
  vec3f sampleColor = volume->transferFunction->getColorForValue(volume->transferFunction, sample);

  // Compute gradient shading, if enabled.
  if(volume->gradientShadingEnabled) {

    // Use volume gradient as the normal.
    const vec3f gradient = safe_normalize(volume->computeGradient(volume, coordinates));

    // Setup differential geometry for the volume sample point.
    DifferentialGeometry dg;
    dg.P = coordinates;
    dg.Ns = gradient;

    // Compute lighting.
    vec3f shadedColor = make_vec3f(0.f);
    const vec2f s = make_vec2f(0.5f);

    for (uniform uint32 i=0; i<renderer->numLights; i++) {
      const LightSample light = renderer->lights[i]->sample(renderer->lights[i], dg, s);
      const float cosNL = isnan(gradient.x+gradient.y+gradient.z) ? 1.f : abs(dot(safe_normalize(light.direction), gradient));

      shadedColor = shadedColor + sampleColor * cosNL * light.radiance;
    }

    sampleColor = shadedColor;
  }

  // Look up the opacity associated with the volume sample.
  const float sampleOpacity = volume->transferFunction->getOpacityForValue(volume->transferFunction, sample);

  // Set the color contribution for this sample only (do not accumulate).
  color = clamp(sampleOpacity / volume->samplingRate) * make_vec4f(sampleColor.x, sampleColor.y, sampleColor.z, 1.0f);

  // Advance the ray for the next sample.
  volume->intersect(volume, ray);
}

inline void RaycastVolumeRenderer_computeGeometrySample(RaycastVolumeRenderer *uniform renderer,
                                                        varying Ray &ray,
                                                        const region1f &clipRange,
                                                        varying vec4f &color)
{
  // We compute intersections on the model and provide the contribution for the closest hit.
  traceRay(renderer->inherited.model, ray);

  // No hit found.
  if(ray.geomID < 0) {
    ray.t = infinity;
    return;
  }

  // Post intersect on the hit geometry.
  DifferentialGeometry dg;
  postIntersect(renderer->inherited.model, dg, ray,
                DG_NG|DG_NS|DG_NORMALIZE|DG_FACEFORWARD|DG_COLOR
                |DG_MATERIALID|DG_TEXCOORD);

  // Color of the geometry.
  vec3f geometryColor = make_vec3f(dg.color.x, dg.color.y, dg.color.z);

  // Apply material if it exists.
  uniform RaycastVolumeRendererMaterial *mat
    = (uniform RaycastVolumeRendererMaterial*)dg.material;

  float d  = 1.f;
  vec3f Kd = make_vec3f(0.f,1.f,0.f);

  if (mat) {
    foreach_unique(m in mat) {
      d = m->d * get1f(m->map_d, dg.st, 1.f);
      Kd = m->Kd * make_vec3f(dg.color);
      if (m->map_Kd) {
        vec4f Kd_from_map = get4f(m->map_Kd,dg.st);
        Kd = Kd * make_vec3f(Kd_from_map);
        d *= Kd_from_map.w;
      } else {
        Kd = m->Kd;
      }

      geometryColor = geometryColor * Kd;

      if (m->volume) {
        const float sample = m->volume->computeSample(m->volume, dg.P);
        geometryColor = geometryColor * m->volume->transferFunction->getColorForValue(m->volume->transferFunction, sample);
      }
    }
  }

  // Opacity of the geometry.
  float geometryOpacity = dg.color.w;

  // Compute lighting.
  vec3f shadedColor = make_vec3f(0.f);
  const vec2f s = make_vec2f(0.5f);

  for (uniform uint32 i=0; i<renderer->numLights; i++) {
    const LightSample light = renderer->lights[i]->sample(renderer->lights[i], dg, s);
    const float cosNL = abs(dot(safe_normalize(light.direction), dg.Ns));

    shadedColor = shadedColor + geometryColor * cosNL * light.radiance;
  }

  // Set the color contribution for this sample only (do not accumulate).
  color = geometryOpacity * make_vec4f(shadedColor.x, shadedColor.y, shadedColor.z, 1.f);
}

/*! Returns the first hit volume for the provided ray and sets the ray bounds t0 and t,
    considering the provided ray offset and any clipping. If no volume is found, the
    returned volume is NULL and ray.t0 will be set to infinity. */
inline Volume *
RaycastVolumeRenderer_intersectVolumes(uniform RaycastVolumeRenderer *uniform renderer,
                                       varying Ray &ray,
                                       const uniform PassInfo &passInfo,
                                       const varying float &rayOffset)
{
  // The first intersected volume.
  Volume * volume = NULL;

  // The ray with bounds for the first intersected volume.
  Ray volumeRay = ray;
  volumeRay.t0 = infinity;

#if EXP_DATA_PARALLEL
  if (passInfo.block != NULL) {
    // Intersect volume bounding box.
    float t0, t1;
    Volume *uniform volume_i = passInfo.block->ispcVolume;
#if 0
     print("bb %\n % % %\n % % %\n",
           volume_i,
           volume_i->boundingBox.lower.x,
           volume_i->boundingBox.lower.y,
           volume_i->boundingBox.lower.z,
           volume_i->boundingBox.upper.x,
           volume_i->boundingBox.upper.y,
           volume_i->boundingBox.upper.z);
     if (eq(volume_i->boundingBox.lower,volume_i->boundingBox.upper))
       print("EMPTY BBOX!!!!\n");
#endif
    intersectBox(ray, volume_i->boundingBox, t0, t1);
    t0 = max(t0,passInfo.region.lower);
    t1 = min(t1,passInfo.region.upper);

    if (t0 < t1 && t0 < volumeRay.t0) {
      volumeRay.t0 = t0;
      volumeRay.t = t1;
      volume = volume_i;
    }
    // Update the provided ray.
    ray = volumeRay;

    // If we intersected a volume, offset ray by a fraction of the nominal ray step.

#if 0
    if (volume) {
      float dt = volume->samplingStep * rcpf(volume->samplingRate);
      float t0 = ray.t0;
      int i0 = (int)(ray.t0 / dt);
      ray.t0 = (i0 + rayOffset)*dt;
      if (ray.t0 < t0) ray.t0 += dt;
    }
#else
    if (volume) ray.t0 += rayOffset * volume->samplingStep * rcpf(volume->samplingRate);
#endif

    // Return the first intersected volume.
    return volume;
  }
#endif

  // Test each volume and find the first intersection.
  for (uniform int32 i=0; i<renderer->inherited.model->volumeCount; i++) {
    Volume *uniform volume_i = renderer->inherited.model->volumes[i];
#if EXP_DATA_PARALLEL
    // hack for now .... if this does not have a 'getvoxel' function
    // it must be a data parallel volume...
    if (volume_i->computeSample == NULL) {
      // print("skipping data parallel piece...\n");
      // do NOT render data-parallel volumes in regular sampling mode...
      continue;
    }
#endif

    // Intersect volume bounding box.
    float t0, t1;
    intersectBox(ray, volume_i->boundingBox, t0, t1);

#if EXP_DATA_PARALLEL
    t0 = max(t0,passInfo.region.lower);
    t1 = min(t1,passInfo.region.upper);
#endif

    // Clip against volume clipping box (if specified).
<<<<<<< HEAD
    if(ne(renderer->inherited.model->volumes[i]->volumeClippingBox.lower, 
          renderer->inherited.model->volumes[i]->volumeClippingBox.upper)) {
=======
    if(ne(volume_i->volumeClippingBox.lower, volume_i->volumeClippingBox.upper)) {
>>>>>>> df2c3a43
      float tClip0, tClip1;
      intersectBox(ray, volume_i->volumeClippingBox, tClip0, tClip1);

      t0 = max(t0, tClip0);
      t1 = min(t1, tClip1);
    }

    // Update intersected volume.
    if (t0 < t1 && t0 < volumeRay.t0) {
      volumeRay.t0 = t0;
      volumeRay.t = t1;
      volume = volume_i;
    }
  }

  // Update the provided ray.
  ray = volumeRay;

  // If we intersected a volume, offset ray by a fraction of the nominal ray step.
#if 1
  if (volume) ray.t0 += rayOffset * volume->samplingStep * rcpf(volume->samplingRate);
#endif

  // Return the first intersected volume.
  return volume;
}

/*! This function intersects the volume and geometries. */
void RaycastVolumeRenderer_intersect(uniform RaycastVolumeRenderer *uniform renderer,
                                     varying Ray &ray,
                                     const uniform PassInfo &passInfo,
                                     const varying float &rayOffset,
                                     varying vec4f &color,
                                     varying float &depth)
{
  const region1f clipRange = passInfo.region;

  if (clipRange.lower != 0.f) {
    ray.t0 = max(ray.t0,clipRange.lower);
    ray.t = min(ray.t,clipRange.upper);
  }

  // if (dbg) {
  //   print("RENDER SAMPLE (block %)\n",passInfo.block);
  //   print("range % %\n",ray.t0,ray.t);
  // }


  // Original tMax for ray interval
  const float tMax = ray.t;

  // Ray epsilon based on bounding box of all volumes.
  uniform box3f boundingBox = renderer->inherited.model->volumeCount
    ? renderer->inherited.model->volumes[0]->boundingBox
    : make_box3f(make_vec3f(0.f), make_vec3f(0.f));

  Model *uniform model = renderer->inherited.model;
  for (uniform int32 i=1; i<renderer->inherited.model->volumeCount; i++) {
    boundingBox.lower = min(boundingBox.lower, model->volumes[i]->boundingBox.lower);
    boundingBox.upper = max(boundingBox.upper, model->volumes[i]->boundingBox.upper);
  }

  const uniform float epsilon
    = renderer->inherited.model->volumeCount
    ? 1e-4f * distance(boundingBox.lower, boundingBox.upper)
    : 1e-4f;

  // Copy of the ray for geometry intersection. The original ray is
  // used for volume intersection.
  Ray geometryRay = ray;
  geometryRay.primID = -1;
  geometryRay.geomID = -1;
  geometryRay.instID = -1;

  // Get first intersected volume for each ray and set the ray bounds.
  Volume *volume = RaycastVolumeRenderer_intersectVolumes(renderer, ray,
                                                          passInfo,
                                                          rayOffset);

  // Provide ray offset for use with isosurface geometries (this value ignored elsewhere).
  if (volume != NULL)
    geometryRay.time = -rayOffset * volume->samplingStep;

  // Separate color contributions for the volume and geometries. Initialize to provided color in case of no contribution...
  vec4f volumeColor = color;
  vec4f geometryColor = color;

  // Initial trace through geometries.
  RaycastVolumeRenderer_computeGeometrySample(renderer, geometryRay,
                                              clipRange, geometryColor);

  // Depth is the first volume bounding box or geometry hit
  depth = min(ray.t0, geometryRay.t);

  // Trace the ray through the volume and geometries.
  float firstHit;

  while ((firstHit = min(ray.t0, geometryRay.t)) < min(tMax,clipRange.upper)
         && min(min(color.x, color.y), color.z) < 1.0f && color.w < 0.99f) {
    if (firstHit == ray.t0) {

      // Check to see if we've exited the current volume.
      if (ray.t0 >= ray.t) {

        ray.t0 = ray.t + epsilon;
        ray.t = tMax;
        volume = RaycastVolumeRenderer_intersectVolumes(renderer, ray, passInfo, rayOffset);
        // if (dbg)
        // print("volume intersect 2\n %\n %\n",ray.t0,ray.t);
      }
      else {

        if (any(volume == NULL))
          print("ACCESSING NULL VOLUME HERE!\n");

        // Compute the volume sample at the current position and advance the ray.
        foreach_unique (v in volume)
          RaycastVolumeRenderer_computeVolumeSample(renderer, v, ray, volumeColor);

        // if (dbg) {
        //   print("sample at %\n %\n %\n %\n",ray.t0,volumeColor.x,volumeColor.y,volumeColor.z);
        // }

        // Volume contribution.
        color = color + (1.0f - color.w) * volumeColor;
      }
    }
    else if (firstHit == geometryRay.t) {

      // Geometry contribution.
      color = color + (1.0f - color.w) * geometryColor;

      // Reset geometry ray.
      geometryRay.t0 = geometryRay.t + epsilon;
      geometryRay.t = tMax; //!< end of valid ray interval for traceRay()
      geometryRay.primID = -1;
      geometryRay.geomID = -1;
      geometryRay.instID = -1;

      // Update ray offset for use with isosurface geometries based on current volume (this value ignored elsewhere).
      geometryRay.time = volume ? -rayOffset * volume->samplingStep : 0.f;

      // Trace next geometry ray.
      RaycastVolumeRenderer_computeGeometrySample(renderer, geometryRay,
                                                  clipRange,
                                                  geometryColor);
    }
  }
}

void RaycastVolumeRenderer_renderSample(Renderer *uniform pointer,
                                        void *uniform _passInfo,
                                        varying ScreenSample &sample)
{
  RaycastVolumeRenderer *uniform renderer
    = (RaycastVolumeRenderer *uniform) pointer;

  PassInfo *uniform passInfo
    = (PassInfo *uniform)_passInfo;

  // Background color.
  const uniform bool useBG = ((passInfo == NULL) || passInfo->useBG);

  // Ray offset for this sample, as a fraction of the nominal step size.
  float rayOffset = precomputedHalton2(sample.sampleID.z);
  int ix = sample.sampleID.x % 4;
  int iy = sample.sampleID.y % 4;
  int patternID = ix + 4 * iy;
  rayOffset += precomputedHalton3(patternID);

  if(rayOffset > 1.f) rayOffset -= 1.f;

  // Provide the renderer to the intersector as it contains all
  // volumes, geometries, etc.
  vec4f color = make_vec4f(0.0f,0.f,0.f,0.f);
  float depth = infinity;

  if (passInfo != NULL) {
    RaycastVolumeRenderer_intersect(renderer, sample.ray,
                                    *passInfo, rayOffset, color, depth);
  } else {
    uniform PassInfo dummyPassInfo;
    dummyPassInfo.region = make_region1f(0.f,inf);
    dummyPassInfo.useBG = true;
    dummyPassInfo.block = NULL;
    RaycastVolumeRenderer_intersect(renderer, sample.ray,
                                    dummyPassInfo, rayOffset, color, depth);
  }

  // color.x = 1.f;
  // color.w = 1.f;

  // Attenuate the foreground and background colors by the opacity.
  if (useBG && renderer->inherited.backgroundEnabled) {
    const vec4f background = make_vec4f(renderer->bgColor, 1.f);
    color = color.w * color + (1.0f - color.w) * background;
  }

  // Store the result in the sample.
  sample.rgb.x = color.x;
  sample.rgb.y = color.y;
  sample.rgb.z = color.z;
  sample.alpha = color.w;
  sample.z = depth;


  // sample.rgb.x = 1.f;
  // sample.rgb.y = 0.f;
  // sample.rgb.z = 0.f;
  // sample.alpha = 0.f;
  // sample.z = 0.001f;
}

export void *uniform RaycastVolumeRenderer_createInstance()
{
  // The renderer object.
  RaycastVolumeRenderer *uniform renderer = uniform new uniform RaycastVolumeRenderer;

  // Constructor of the parent class.
  Renderer_Constructor(&renderer->inherited, NULL);

  // Function to compute the color and opacity for a screen space sample.
  renderer->inherited.renderSample = RaycastVolumeRenderer_renderSample;

  // Function to perform per-frame state initialization.
  renderer->inherited.beginFrame = RaycastVolumeRenderer_beginFrame;

  // Function to perform per-frame state completion.
  renderer->inherited.endFrame = RaycastVolumeRenderer_endFrame;

  // Do this once up front (was done during rendering, makes more sense here?)
  precomputeZOrder();

  return renderer;
}

export void RaycastVolumeRenderer_setBackgroundColor(void *uniform _self,
                                                     const uniform vec3f &bgColor)
{
  // Cast to the actual Renderer subtype.
  uniform RaycastVolumeRenderer *uniform self = (uniform RaycastVolumeRenderer *uniform)_self;

  // Set the background color.
  self->bgColor = bgColor;
}

export void RaycastVolumeRenderer_setLights(void *uniform _self,
                                            void **uniform lights,
                                            const uniform uint32 numLights)
{
  // Cast to the actual Renderer subtype.
  uniform RaycastVolumeRenderer *uniform self = (uniform RaycastVolumeRenderer *uniform)_self;

  // Set the light sources.
  self->lights = (Light **uniform)lights;
  self->numLights = numLights;
}

#if EXP_DATA_PARALLEL
extern "C" Tile *uniform CacheForBlockTiles_getTileForBlock(void *uniform _tileCache,
                                                            uniform uint32 blockID);

inline uniform bool itIsIThatHasToRenderThisBlock(DDBVolumeBlock *uniform block,
                                                  uniform int32 tileID,
                                                  uniform int32 myRank)
{
  return
    block->mine
    &&
    (myRank - block->firstOwner) == (tileID % block->numOwners);
}

inline void DDVR_renderSample(RaycastVolumeRenderer *uniform self,
                              ScreenSample &fgSample,
                              ScreenSample &bgSample,
                              void *uniform _tileCache,
                              uint32 pixelID,
                              uniform int numBlocks,
                              DDBVolumeBlock *uniform block,
                              bool *uniform tileNeedsBlock,
                              uniform int32 tileID,
                              uniform int32 myRank,
                              uniform bool isMyTile)
{
  // screenSample.rgb = make_vec3f(1.f);
  // ray interval that overlaps _any_ block
  region1f blockRegion = make_region1f(+inf,-inf);
  float org_ray_t0 = fgSample.ray.t0;
  float org_ray_t1 = fgSample.ray.t;
  for (uniform int blockID=0;blockID<numBlocks;blockID++) {
    float t0 = org_ray_t0;
    float t1 = org_ray_t1;
    intersectBox(fgSample.ray,block[blockID].bounds,t0,t1);
    if (t0 >= t1) {
      // ray does not intersect this block...
    } else {
      if (!tileNeedsBlock[blockID]) tileNeedsBlock[blockID] = true;
      blockRegion.lower = min(blockRegion.lower,t0);
      blockRegion.upper = max(blockRegion.upper,t1);

      // now, render this block if it's one of ours
      if (!block[blockID].mine) continue;
      if (itIsIThatHasToRenderThisBlock(&block[blockID],tileID,myRank)) {
        // if (block[blockID].mine) {
        Tile *uniform blockTile = CacheForBlockTiles_getTileForBlock(_tileCache,blockID);
        // -------------------------------------------------------
        // set up pass for 'one particular block'
        // -------------------------------------------------------
        uniform PassInfo passInfo;
        // set integration pass up for region from (at most) ray origin to start of blocks
        passInfo.region = make_region1f(t0,t1);
        // do not use background color in this pass
        passInfo.useBG = false;
        // do not use any block in this pass
        passInfo.block = &block[blockID];
        RaycastVolumeRenderer_renderSample((Renderer*uniform)self,&passInfo,fgSample);
        fgSample.ray.t0 = org_ray_t0;
        fgSample.ray.t  = org_ray_t1;
        setRGBAZ(*blockTile,pixelID,fgSample.rgb,fgSample.alpha,fgSample.z);
      }
    }
  }

if (!isMyTile) return;

  if (blockRegion.lower >= blockRegion.upper) {
    // ------------------------------------------------------------------
    // we're not intersecting any blocks.  --> render one sample for
    // entire ray interval (including background color), report it as
    // a single front sample, and return a dummy back sample. Note we
    // report it as a _front_ sample (even though it does have the
    // background in it) because that way tiles that ahve some such
    // samples in it will not report close geometry in a 'back' tile,
    // (which messes up the tile's minimum distance).
    // ------------------------------------------------------------------

    uniform PassInfo passInfo;
    // set integration pass up for region from (at most) ray origin to start of blocks
    passInfo.region = make_region1f(fgSample.ray.t0,fgSample.ray.t);
    // do not use background color in this pass
    passInfo.useBG = true;
    // do not use any block in this pass
    passInfo.block = NULL;

    // ray does not overlap _any_ block; render entire ray segment in one sweep
    RaycastVolumeRenderer_renderSample((Renderer*uniform)self,&passInfo,fgSample);
    // bgSample.rgb = make_vec3f(1.f,0.f,0.f);

    bgSample.rgb = make_vec3f(0.f,0.f,0.f);
    bgSample.z = inf;
    // bgSample.z = 1e10f; //inf;
    bgSample.alpha = 0.f;

    // fgSample.z = 0.f;
  } else {
    // ray overlaps the data parallel volume. render both the region
    // BEFORE, and AFTER the dp volume, but not yet anything inside.

    // -------------------------------------------------------
    // set up pass for 'before any blocks'
    // -------------------------------------------------------
    uniform PassInfo passInfo;
    // set integration pass up for region from (at most) ray origin to start of blocks
    passInfo.region = make_region1f(fgSample.ray.t0,blockRegion.lower);
    // do not use background color in this pass
    passInfo.useBG = false;
    // do not use any block in this pass
    passInfo.block = NULL;
    RaycastVolumeRenderer_renderSample((Renderer*uniform)self,&passInfo,fgSample);
    // fgSample.z = blockRegion.lower;
    // fgSample.alpha = 0.f;

    // -------------------------------------------------------
    // set up pass for 'after any blocks'
    // -------------------------------------------------------
    // set integration pass up for region from (at most) ray origin to start of blocks
    passInfo.region = make_region1f(blockRegion.upper,bgSample.ray.t);
    // do not use background color in this pass
    passInfo.useBG = true;
    // do not use any block in this pass
    passInfo.block = NULL;
    RaycastVolumeRenderer_renderSample((Renderer*uniform)self,&passInfo,bgSample);
  }
}

export void DDDVRRenderer_renderTile(void*uniform _self,
                                     uniform Tile &fgTile,
                                     uniform Tile &bgTile,
                                     void *uniform _tileCache,
                                     uniform int numBlocks,
                                     void *uniform _block,
                                     uniform bool *uniform tileNeedsBlock,
                                     uniform int32 tileID,
                                     uniform int32 myRank,
                                     uniform bool isMyTile,
                                     uniform int taskIndex)
{
  uniform Renderer *uniform self = (uniform Renderer *uniform)_self;
  DDBVolumeBlock *uniform block = (DDBVolumeBlock *uniform)_block;

  uniform FrameBuffer *uniform fb     = self->fb;
  uniform Camera      *uniform camera = self->camera;

  float pixel_du = .5f, pixel_dv = .5f;
  float lens_du = 0.f,  lens_dv = 0.f;
  uniform int32 spp = self->spp;

  ScreenSample fgSample, bgSample;
  fgSample.z = inf;
  fgSample.alpha = 0.f;

  CameraSample cameraSample;

  const uniform int begin = taskIndex * RENDERTILE_PIXELS_PER_JOB;
  const uniform int end   = begin     + RENDERTILE_PIXELS_PER_JOB;
  const uniform int startSampleID = max(fb->accumID,0);

  for (uniform uint32 i=begin;i<end;i+=programCount) {
    const uint32 index = i + programIndex;
    fgSample.sampleID.x        = bgTile.region.lower.x + z_order.xs[index];
    fgSample.sampleID.y        = bgTile.region.lower.y + z_order.ys[index];

    if ((fgSample.sampleID.x >= fb->size.x) |
        (fgSample.sampleID.y >= fb->size.y))
      continue;

    // dbg = (fgSample.sampleID.x == 640 && fgSample.sampleID.y == 340);

    const uint32 pixel = z_order.xs[index] + (z_order.ys[index] * TILE_SIZE);

    pixel_du = precomputedHalton2(startSampleID);
    pixel_dv = precomputedHalton3(startSampleID);
    fgSample.sampleID.z = startSampleID;

    cameraSample.screen.x = (fgSample.sampleID.x + pixel_du) * fb->rcpSize.x;
    cameraSample.screen.y = (fgSample.sampleID.y + pixel_dv) * fb->rcpSize.y;

    camera->initRay(camera,fgSample.ray,cameraSample);

    // set ray t value for early ray termination if we have a maximum depth texture
    if (self->maxDepthTexture) {

      // don't consider pixel_du, pixel_dv for depth texture coordinates
      vec2f depthTexCoord;
      depthTexCoord.x = fgSample.sampleID.x * fb->rcpSize_1.x;
      depthTexCoord.y = fgSample.sampleID.y * fb->rcpSize_1.y;

      fgSample.ray.t = get1f(self->maxDepthTexture, depthTexCoord);
    }

    bgSample = fgSample;
    DDVR_renderSample((RaycastVolumeRenderer*uniform)self,
                      fgSample,bgSample,_tileCache,pixel,
                      numBlocks,block,tileNeedsBlock,tileID,myRank,isMyTile);

    // if (dbg) { bgSample.rgb = fgSample.rgb = make_vec3f(1,0,0);  }

    setRGBAZ(bgTile,pixel,bgSample.rgb,bgSample.alpha,bgSample.z);
    setRGBAZ(fgTile,pixel,fgSample.rgb,fgSample.alpha,fgSample.z);

  }
}

#endif<|MERGE_RESOLUTION|>--- conflicted
+++ resolved
@@ -269,12 +269,7 @@
 #endif
 
     // Clip against volume clipping box (if specified).
-<<<<<<< HEAD
-    if(ne(renderer->inherited.model->volumes[i]->volumeClippingBox.lower, 
-          renderer->inherited.model->volumes[i]->volumeClippingBox.upper)) {
-=======
     if(ne(volume_i->volumeClippingBox.lower, volume_i->volumeClippingBox.upper)) {
->>>>>>> df2c3a43
       float tClip0, tClip1;
       intersectBox(ray, volume_i->volumeClippingBox, tClip0, tClip1);
 
