// ======================================================================== //
// Copyright 2009-2017 Intel Corporation                                    //
//                                                                          //
// Licensed under the Apache License, Version 2.0 (the "License");          //
// you may not use this file except in compliance with the License.         //
// You may obtain a copy of the License at                                  //
//                                                                          //
//     http://www.apache.org/licenses/LICENSE-2.0                           //
//                                                                          //
// Unless required by applicable law or agreed to in writing, software      //
// distributed under the License is distributed on an "AS IS" BASIS,        //
// WITHOUT WARRANTIES OR CONDITIONS OF ANY KIND, either express or implied. //
// See the License for the specific language governing permissions and      //
// limitations under the License.                                           //
// ======================================================================== //

#include "SciVisRenderer.ih"
#include "surfaceShading.ih"

vec4f SciVisRenderer_computeVolumeSample(SciVisRenderer *uniform renderer,
                                         Volume *uniform volume,
                                         varying Ray &ray,
                                         const varying float &rayOffset,
                                         const varying vec3i &sampleID)
{
  // Sample the volume at the hit point in world coordinates.
  const vec3f coordinates = ray.org + ray.t0 * ray.dir;
  const float sample      = volume->sample(volume, coordinates);

  // Look up the color associated with the volume sample.
  vec3f sampleColor = volume->transferFunction->getColorForValue(
      volume->transferFunction, sample);

  // Look up the opacity associated with the volume sample.
  const float sampleOpacity = volume->transferFunction->getOpacityForValue(
      volume->transferFunction, sample);

  // Compute gradient shading, if enabled.
  if (volume->gradientShadingEnabled) {
    // Use volume gradient as the normal.
    const vec3f gradient =
        safe_normalize(volume->computeGradient(volume, coordinates));

    // Setup differential geometry for the volume sample point.
    DifferentialGeometry dg;
    dg.P  = coordinates;
    dg.Ns = gradient;

    // Compute lighting.
    vec3f shadedColor = make_vec3f(0.f);
    const vec2f s     = make_vec2f(0.0f);  // sample center of area lights

    for (uniform uint32 i = 0; i < renderer->numLights; i++) {
      const Light_SampleRes light =
          renderer->lights[i]->sample(renderer->lights[i], dg, s);
      const float cosNL =
          (gradient.x == 0.f && gradient.y == 0.f && gradient.z == 0.f)
              ? 1.f
              : abs(dot(safe_normalize(light.dir), gradient));

      shadedColor =
          shadedColor +
          sampleColor * cosNL * light.weight *
              one_over_pi /*BRDF normalization to match surface shading*/;
    }

    dg.color = make_vec4f(sampleColor, 1);
    dg.Ng    = dg.Ns;
    SciVisShadingInfo info;
    initShadingInfo(info);

    // hardcode volume spec for now
    info.Ks            = make_vec3f(.3f, .3f, .3f);
    info.Ns            = 20.0f;
    info.local_opacity = 1.f;
    dg.material        = 0;
    shadeMaterials(dg, info);

    vec3f litColor = make_vec3f(0.0f);
    info.Ns *= 0.3f;
    integrateOverLights(
        renderer, ray, dg, info, litColor, rayOffset, sampleID, 0.5f);
    sampleColor = litColor;
  }

  // return the color contribution for this sample only (do not accumulate)
  return clamp(sampleOpacity / volume->samplingRate) *
         make_vec4f(sampleColor.x, sampleColor.y, sampleColor.z, 1.0f);
}

// Volume shading //
// quality is from 0 - 1.  1 being best.
vec4f SciVisRenderer_computeVolumeInterval(const SciVisRenderer *uniform
                                               renderer,
                                           Volume *uniform volume,
<<<<<<< HEAD
                                           varying Ray &ray, float tBegin,
                                           float tEnd, float maxOpacity, bool isShadowRay, 
					   const varying float &rayOffset, 
					   const varying vec3i &sampleID, 
					   uniform float quality)
=======
                                           varying Ray &ray,
                                           float tBegin,
                                           float tEnd,
                                           float maxOpacity,
                                           bool isShadowRay,
                                           const varying float &rayOffset,
                                           const varying vec3i &sampleID,
                                           uniform float quality)
>>>>>>> e1e2e0f4
{
  // ray to model coordinate
  //  rayTransform(ray, volume->rcp_xfm);
  // start computation
  vec3f singleCoordinates;
  float singleMax            = -1.f;
  float singleMin            = 0.01f;
  float volumeSamplingRate   = volume->samplingRate;
  float samplingRate         = volumeSamplingRate * quality;
  float lastSample           = -1.f;
  const float adaptiveScalar = volume->adaptiveScalar * quality;
  const float maxSamplingRate =
      volume->adaptiveMaxSamplingRate * quality;  // 2.f nyquist frequency
  const float adaptiveBacktrack = volume->adaptiveBacktrack;
  ray.t0                        = tBegin;
  // ray.time = ray.t0-tBegin;
  float tSkipped =
      -1f;  // for adaptive, skip adapting sampling rate up to this value
  vec4f intervalColor = make_vec4f(0.f);

  // TODO: initially sampling by max samplingRate produced artifacts, not sure
  // why.
  if (volume->adaptiveSampling)
    volume->stepRay(volume, ray, samplingRate);
  else
    volume->stepRay(volume, ray, volumeSamplingRate);

  tBegin = tBegin + renderer->volumeEpsilon;
  while (ray.t0 < tEnd && intervalColor.w < maxOpacity) {
    // Sample the volume at the hit point in world coordinates.
    const vec3f coordinates = ray.org + ray.t0 * ray.dir;
    const float sample      = volume->sample(volume, coordinates);
    if (lastSample == -1.f)
      lastSample = sample;

    // Look up the color associated with the volume sample.
    // Look up the opacity associated with the volume sample.
    vec3f sampleColor;
    float sampleOpacity;
    sampleOpacity = volume->transferFunction->getIntegratedOpacityForValue(
        volume->transferFunction, lastSample, sample);
    if (volume->adaptiveSampling && sampleOpacity > adaptiveBacktrack &&
        ray.t0 > tSkipped)  // adaptive backtack
    {
      // adaptively refine sampling rate
      const float newSamplingRate =
          min(adaptiveScalar * sampleOpacity * quality, maxSamplingRate);
      if (newSamplingRate > samplingRate + 0.01f) {
        samplingRate    = newSamplingRate;
        const float ot0 = ray.t0;
        ray.t0 =
            max(max(ray.t0 - max(ray.time, volume->samplingStep), tSkipped),
                tBegin);
        // Carson: TODO: skipping past ray.time shouldnt be necessary and
        // avoided
        // but currently greatly reduces artifacts from low to high opacity
        // regions.  issue with space skipping?
        tSkipped = ot0;
        volume->stepRay(volume, ray, samplingRate);
        lastSample = -1;
        continue;
      }
      tSkipped = ray.t0;
    }

    if (!isShadowRay) {
      sampleColor = volume->transferFunction->getIntegratedColorForValue(
          volume->transferFunction, lastSample, sample);
      lastSample = sample;

      // Compute gradient shading, if enabled.
      if (volume->gradientShadingEnabled) {
        if (volume->singleShade &&
            sampleOpacity * (1.0f - intervalColor.w) > singleMax &&
            sampleOpacity > singleMin) {
          singleMax         = sampleOpacity * (1.0f - intervalColor.w);
          singleCoordinates = coordinates;
        } else if (!volume->singleShade) {
          // Use volume gradient as the normal.
          const vec3f gradient =
              safe_normalize(volume->computeGradient(volume, coordinates));

          // Setup differential geometry for the volume sample point.
          DifferentialGeometry dg;
          dg.Ng = gradient;
          if (dot(ray.dir, dg.Ng) >= 0.f)
            dg.Ng = neg(dg.Ng);  // face forward
          dg.Ns   = dg.Ng;
          dg.P    = coordinates + dg.Ns * renderer->volumeEpsilon;

          dg.color = make_vec4f(sampleColor, 1);
          dg.Ng    = dg.Ns;
          SciVisShadingInfo info;
          initShadingInfo(info);

          // hardcode volume spec for now
          info.Ks            = volume->specular * sampleOpacity;
          info.Ns            = volume->ns;
          info.local_opacity = sampleOpacity;
          dg.material        = 0;
          shadeMaterials(dg, info);

          vec3f litColor = make_vec3f(0.0f);
          info.Ns *= 0.3f;
          integrateOverLights(renderer,
                              ray,
                              dg,
                              info,
                              litColor,
                              rayOffset,
                              sampleID,
                              quality * 0.5f);
          sampleColor = litColor;
        }
      }
    }
    if (volume->adaptiveSampling) {
      // ray.time = absolute step length.  convert to effective sampling rate
      float dt = 1.0f / ((ray.time) / volume->samplingStep);
      vec4f contribution =
          clamp(sampleOpacity / dt) *
          make_vec4f(sampleColor.x, sampleColor.y, sampleColor.z, 1.0f);
      intervalColor = intervalColor + (1.0f - intervalColor.w) * contribution;
      // adaptively refine sampling rate
      if (ray.t0 > tSkipped)
        samplingRate = max(min(adaptiveScalar * sampleOpacity * quality,
                               maxSamplingRate) /*nyquist frequency*/,
                           volume->samplingRate * quality);
      volume->stepRay(volume, ray, samplingRate);
    } else {
      vec4f contribution =
          clamp(sampleOpacity / volume->samplingRate) *
          make_vec4f(sampleColor.x, sampleColor.y, sampleColor.z, 1.0f);
      intervalColor = intervalColor + (1.0f - intervalColor.w) * contribution;
      volume->stepRay(volume, ray, volumeSamplingRate);
    }
  }
  if (!isShadowRay && volume->gradientShadingEnabled && volume->singleShade &&
      singleMax >= singleMin) {
    // Use volume gradient as the normal.
    const vec3f gradient =
        safe_normalize(volume->computeGradient(volume, singleCoordinates));

    // Setup differential geometry for the volume sample point.
    DifferentialGeometry dg;
    dg.Ng = gradient;
    if (dot(ray.dir, dg.Ng) >= 0.f)
      dg.Ng = neg(dg.Ng);  // face forward
    dg.Ns   = dg.Ng;
    dg.P    = singleCoordinates + dg.Ns * renderer->volumeEpsilon;

    // Compute lighting.
    vec3f shadedColor = make_vec3f(0.f);

    dg.color = intervalColor;
    SciVisShadingInfo info;
    initShadingInfo(info);

    // hardcode volume spec for now
    info.Ks            = volume->specular * singleMax;
    info.Ns            = volume->ns;
    info.local_opacity = intervalColor.w;
    dg.material        = 0;
    shadeMaterials(dg, info);

    vec3f litColor = make_vec3f(0.0f);
    shadeAO(renderer, sampleID, dg, info, litColor);
    info.Ns *= 0.3f;
    integrateOverLights(
        renderer, ray, dg, info, litColor, rayOffset, sampleID, quality * 0.5f);
    intervalColor = make_vec4f(litColor, intervalColor.w);
  }
  // ray back to world coordinate
  //  rayTransform(ray, volume->xfm);
  return intervalColor;
}

/*! Returns the first hit volume for the provided ray and sets the ray bounds
 *  t0 and t, considering the provided ray offset and any clipping. If no
 *  volume is found, the returned volume is NULL and ray.t0 will be set to
 *  infinity.
 */
Volume *SciVisRenderer_intersectVolumes(const uniform SciVisRenderer *uniform
                                            renderer,
                                        varying Ray &ray,
                                        const varying float &rayOffset)
{
  // The first intersected volume.
  Volume *volume = NULL;

  // The ray with bounds for the first intersected volume.
  Ray volumeRay = ray;
  volumeRay.t0  = infinity;

  // Test each volume and find the first intersection.
  for (uniform int32 i = 0; i < renderer->super.model->volumeCount; i++) {
    Volume *uniform volume_i = renderer->super.model->volumes[i];

    // ray to model coordinate
    //    rayTransform(ray, volume_i->rcp_xfm);

    // Intersect volume bounding box.
    float t0, t1;
    intersectBox(ray, volume_i->boundingBox, t0, t1);

    // Clip against volume clipping box (if specified).
    if (ne(volume_i->volumeClippingBox.lower,
           volume_i->volumeClippingBox.upper)) {
      float tClip0, tClip1;
      intersectBox(ray, volume_i->volumeClippingBox, tClip0, tClip1);

      t0 = max(t0, tClip0);
      t1 = min(t1, tClip1);
    }

    // ray back to world coordinate
    //    rayTransform(ray, volume_i->xfm);

    // Update intersected volume.
    if (t0 < t1 && t0 < volumeRay.t0) {
      volumeRay.t0 = t0;
      volumeRay.t  = t1;
      volume       = volume_i;
    }
  }

  // Update the provided ray.
  ray = volumeRay;

  // If we intersected a volume, offset ray by a fraction of the nominal ray
  // step.
  if (volume)
    ray.t0 += rayOffset * volume->samplingStep * rcpf(volume->samplingRate);

  // Return the first intersected volume.
  return volume;
}<|MERGE_RESOLUTION|>--- conflicted
+++ resolved
@@ -93,13 +93,6 @@
 vec4f SciVisRenderer_computeVolumeInterval(const SciVisRenderer *uniform
                                                renderer,
                                            Volume *uniform volume,
-<<<<<<< HEAD
-                                           varying Ray &ray, float tBegin,
-                                           float tEnd, float maxOpacity, bool isShadowRay, 
-					   const varying float &rayOffset, 
-					   const varying vec3i &sampleID, 
-					   uniform float quality)
-=======
                                            varying Ray &ray,
                                            float tBegin,
                                            float tEnd,
@@ -108,7 +101,6 @@
                                            const varying float &rayOffset,
                                            const varying vec3i &sampleID,
                                            uniform float quality)
->>>>>>> e1e2e0f4
 {
   // ray to model coordinate
   //  rayTransform(ray, volume->rcp_xfm);
