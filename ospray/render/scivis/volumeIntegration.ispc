--- conflicted
+++ resolved
@@ -111,16 +111,11 @@
   ray.t0 = tBegin;
   float tSkipped = -1;  //for adaptive, skip adapting sampling rate up to this value
   vec4f intervalColor = make_vec4f(0.f);
-<<<<<<< HEAD
-  // volume->intersect(volume, ray);
-  tBegin = ray.t0+renderer->volumeEpsilon;
-=======
   if (volume->adaptiveSampling)
     volume->intersectAdaptive(volume, ray, volume->adaptiveMaxSamplingRate);
   else 
     volume->intersect(volume,ray);
   tBegin = ray.t0+renderer->super.epsilon;
->>>>>>> b2a04da3
   // const uniform float oneOverQuality = (1.f/quality);
   float samplingRate = volume->samplingRate*quality;
   float lastSample = -1.f;
