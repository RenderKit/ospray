--- conflicted
+++ resolved
@@ -535,13 +535,8 @@
     "position", "index", "normal", "texcoord", "color", etc. Data
     format for vertices and normals in vec3fa, and vec4i for index
     (fourth component is the material ID). */
-<<<<<<< HEAD
-  // deprecated: use ospNewGeometry("triangles") instead
-  OSP_DEPRECATED OSPTriangleMesh ospNewTriangleMesh();
-=======
   //! \warning deprecated: use ospNewGeometry("triangles") instead
   OSP_DEPRECATED OSPRAY_INTERFACE OSPTriangleMesh ospNewTriangleMesh();
->>>>>>> 88598545
 
   /*! add an already created geometry to a model */
   OSPRAY_INTERFACE void ospAddGeometry(OSPModel model, OSPGeometry mesh);
