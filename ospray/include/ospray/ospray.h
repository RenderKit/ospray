// ======================================================================== //
// Copyright 2009-2015 Intel Corporation                                    //
//                                                                          //
// Licensed under the Apache License, Version 2.0 (the "License");          //
// you may not use this file except in compliance with the License.         //
// You may obtain a copy of the License at                                  //
//                                                                          //
//     http://www.apache.org/licenses/LICENSE-2.0                           //
//                                                                          //
// Unless required by applicable law or agreed to in writing, software      //
// distributed under the License is distributed on an "AS IS" BASIS,        //
// WITHOUT WARRANTIES OR CONDITIONS OF ANY KIND, either express or implied. //
// See the License for the specific language governing permissions and      //
// limitations under the License.                                           //
// ======================================================================== //

// \file ospray/ospray.h Defines the external OSPRay API */

/*! \defgroup ospray_api OSPRay Core API

  \ingroup ospray

  \brief Defines the public API for the OSPRay core 

  \{
 */

#pragma once

<<<<<<< HEAD
#ifdef OSPRAY_MPI
# include <mpi.h>
#endif

=======
>>>>>>> 6d1b7d77
#include <vector>

// -------------------------------------------------------
// include common components 
// -------------------------------------------------------
#if __EXTERNAL_EMBREE__
#include "common/math/vec2.h"
#include "common/math/vec3.h"
#include "common/math/vec4.h"
#include "common/math/bbox.h"
#include "common/math/affinespace.h"
#else
#include "ospray/embree/common/math/vec2.h"
#include "ospray/embree/common/math/vec3.h"
#include "ospray/embree/common/math/vec4.h"
#include "ospray/embree/common/math/bbox.h"
#include "ospray/embree/common/math/affinespace.h"
#endif
#include "ospray/common/OSPDataType.h"

#ifdef _WIN32
#  ifdef ospray_EXPORTS
#    define OSPRAY_INTERFACE __declspec(dllexport)
#  else
#    define OSPRAY_INTERFACE __declspec(dllimport)
#  endif
#else
#  define OSPRAY_INTERFACE
#endif

#ifdef __GNUC__
  #define OSP_DEPRECATED __attribute__((deprecated))
#elif defined(_MSC_VER)
  #define OSP_DEPRECATED __declspec(deprecated)
#else
  #define OSP_DEPRECATED
#endif

/*! namespace for classes in the public core API */
namespace osp {

  typedef embree::Vec2f  vec2f;
  typedef embree::Vec2i  vec2i;
  typedef embree::Vec3f  vec3f;
  typedef embree::Vec3i  vec3i;
  typedef embree::Vec3fa vec3fa;
  typedef embree::Vec4f  vec4f;
  typedef embree::BBox<embree::Vec2i> box2i;
  typedef embree::BBox3f box3f;
  typedef embree::AffineSpace3f affine3f;

  struct ManagedObject    { uint64 ID; virtual ~ManagedObject() {} };
  struct FrameBuffer      : public ManagedObject {};
  struct Renderer         : public ManagedObject {};
  struct Camera           : public ManagedObject {};
  struct Model            : public ManagedObject {};
  struct Data             : public ManagedObject {};
  struct Geometry         : public ManagedObject {};
  struct Material         : public ManagedObject {};
  struct Volume           : public ManagedObject {};
  struct TransferFunction : public ManagedObject {};
  struct Texture2D        : public ManagedObject {};
  struct Light            : public ManagedObject {};
  struct PixelOp          : public ManagedObject {};
  struct TriangleMesh     : public Geometry {};

} // ::osp

typedef enum {
  OSP_FB_COLOR=(1<<0),
  OSP_FB_DEPTH=(1<<1),
  OSP_FB_ACCUM=(1<<2),
  OSP_FB_ALPHA=(1<<3)
} OSPFrameBufferChannel;

/*! OSPRay constants for Frame Buffer creation ('and' ed together) */
typedef enum {
  OSP_RGBA_NONE,
  OSP_RGBA_I8,  /*!< one dword per pixel: rgb+alpha, each on byte */
  OSP_RGB_I8,   /*!< three 8-bit unsigned chars per pixel */ 
  OSP_RGBA_F32, /*!< one float4 per pixel: rgb+alpha, each one float */
} OSPFrameBufferFormat;

//! constants for switching the OSPRay MPI Scope between 'per rank' and 'all ranks'
/*! \see ospdApiMode */
typedef enum {

  //! \brief all ospNew(), ospSet(), etc calls affect only the current rank 
  /*! \detailed in this mode, all ospXyz() calls made on a given rank
    will ONLY affect state ont hat rank. This allows for configuring a
    (globally known) object differnetly on each different rank (also
    see OSP_MPI_SCOPE_GLOBAL) */
  OSPD_MODE_INDEPENDENT,
  OSPD_RANK=OSPD_MODE_INDEPENDENT /*!< alias for OSP_MODE_INDEPENDENT, reads better in code */,

  //! \brief all ospNew(), ospSet() calls affect all ranks 
  /*! \detailed In this mode, ONLY rank 0 should call ospXyz()
      functions, but all objects defined through those functions---and
      all parameters set through those---will apply equally to all
      ranks. E.g., a OSPVolume vol = ospNewVolume(...) would create a
      volume object handle that exists on (and therefore, is valid on)
      all ranks. The (distributed) app may then switch to 'current
      rank only' mode, and may assign different data or parameters on
      each rank (typically, in order to have different parts of the
      volume on different nodes), but the object itself is globally
      known */
  OSPD_MODE_MASTERED,
  OSPD_MASTER=OSPD_MODE_MASTERED /*!< alias for OSP_MODE_MASTERED, reads better in code */,

  //! \brief all ospNew(), ospSet() are called collaboratively by all ranks 
  /*! \detailed In this mode, ALL ranks must call (the same!) api
      function, the result is collaborative across all nodes in the
      sense that any object being created gets created across all
      nodes, and ALL ranks get a valid handle returned */
  OSPD_MODE_COLLABORATIVE,
  OSPD_ALL=OSPD_MODE_COLLABORATIVE /*!< alias for OSP_MODE_COLLABORATIVE, reads better in code */
} OSPDApiMode;

// /*! flags that can be passed to OSPNewGeometry; can be OR'ed together */
// typedef enum {
//   /*! experimental: currently used to specify that the app ranks -
//       together - hold a logical piece of geometry, with the back-end
//       ospray workers then fetching that on demand..... */
//   OSP_DISTRIBUTED_GEOMETRY = (1<<0),
// } OSPGeometryCreationFlags;

/*! flags that can be passed to OSPNewData; can be OR'ed together */
typedef enum {
  OSP_DATA_SHARED_BUFFER = (1<<0),
} OSPDataCreationFlags;

/*! flags that can be passed to ospNewTexture2D(); can be OR'ed together */
typedef enum {
  OSP_TEXTURE_SHARED_BUFFER = (1<<0),
  OSP_TEXTURE_FILTER_NEAREST = (1<<1) /*!< use nearest-neighbor interpolation rather than the default bilinear interpolation */
} OSPTextureCreationFlags;

typedef enum {
  OSP_OK=0, /*! no error; any value other than zero means 'some kind of error' */
  OSP_GENERAL_ERROR /*! unspecified error */
} OSPResult;

typedef osp::FrameBuffer       *OSPFrameBuffer;
typedef osp::Renderer          *OSPRenderer;
typedef osp::Camera            *OSPCamera;
typedef osp::Model             *OSPModel;
typedef osp::Data              *OSPData;
typedef osp::Geometry          *OSPGeometry;
typedef osp::Material          *OSPMaterial;
typedef osp::Light             *OSPLight;
typedef osp::Volume            *OSPVolume;
typedef osp::TransferFunction  *OSPTransferFunction;
typedef osp::Texture2D         *OSPTexture2D;
typedef osp::TriangleMesh      *OSPTriangleMesh;
typedef osp::ManagedObject     *OSPObject;
typedef osp::PixelOp           *OSPPixelOp;

/*! an error type. '0' means 'no error' */
typedef int32 error_t;

extern "C" {
  //! initialize the ospray engine (for single-node user application) 
  OSPRAY_INTERFACE void ospInit(int *ac, const char **av);

  typedef enum { 
    OSPD_Z_COMPOSITE
  } OSPDRenderMode;

#ifdef OSPRAY_MPI_DISTRIBUTED
  //! \brief allows for switching the MPI mode btween collaborative, mastered, and independent
  OSPRAY_INTERFACE 
  void ospdApiMode(OSPDApiMode mode);

  //! the 'lid to the pot' of ospdMpiInit(). 
  /*! does both an osp shutdown and an mpi shutdown for the mpi group
      created with ospdMpiInit */
  OSPRAY_INTERFACE 
  void ospdMpiInit(int *ac, char ***av, OSPDRenderMode renderMode=OSPD_Z_COMPOSITE);

  /*! the 'lid to the pot' of ospdMpiInit(). shuts down both ospray
      *and* the MPI layer created with ospdMpiInit */
  OSPRAY_INTERFACE 
  void ospdMpiShutdown();
#endif

  //! load plugin 'name' from shard lib libospray_module_<name>.so
  /*! returns 0 if the module could be loaded, else it returns an error code > 0 */
  OSPRAY_INTERFACE error_t ospLoadModule(const char *pluginName);

  //! use renderer to render a frame. 
  /*! What input to tuse for rendering the frame is encoded in the
      renderer's parameters, typically in "world". */
  OSPRAY_INTERFACE void ospRenderFrame(OSPFrameBuffer fb, 
                                       OSPRenderer renderer, 
                                       const uint32 fbChannelFlags=OSP_FB_COLOR);

  //! create a new renderer of given type 
  /*! return 'NULL' if that type is not known */
  OSPRAY_INTERFACE OSPRenderer ospNewRenderer(const char *type);
  
  //! create a new pixel op of given type 
  /*! return 'NULL' if that type is not known */
  OSPRAY_INTERFACE OSPPixelOp ospNewPixelOp(const char *type);
  
  //! set a frame buffer's pixel op */
  OSPRAY_INTERFACE void ospSetPixelOp(OSPFrameBuffer fb, OSPPixelOp op);

  //! create a new geometry of given type 
  /*! return 'NULL' if that type is not known */
  OSPRAY_INTERFACE OSPGeometry ospNewGeometry(const char *type);

  //! let given renderer create a new material of given type
  OSPRAY_INTERFACE OSPMaterial ospNewMaterial(OSPRenderer renderer, const char *type);

  //! let given renderer create a new light of given type
  OSPRAY_INTERFACE OSPLight ospNewLight(OSPRenderer renderer, const char *type);
  
  //! release (i.e., reduce refcount of) given object
  /*! note that all objects in ospray are refcounted, so one cannot
      explicitly "delete" any object. instead, each object is created
      with a refcount of 1, and this refcount will be
      increased/decreased every time another object refers to this
      object resp releases its hold on it; if the refcount is 0 the
      object will automatically get deleted. For example, you can
      create a new material, assign it to a geometry, and immediately
      after this assignation release its refcount; the material will
      stay 'alive' as long as the given geometry requires it. */
  OSPRAY_INTERFACE void ospRelease(OSPObject obj);
  
  //! assign given material to given geometry
  OSPRAY_INTERFACE void ospSetMaterial(OSPGeometry geometry, OSPMaterial material);

  //! \brief create a new camera of given type 
  /*! \detailed The default camera type supported in all ospray
    versions is "perspective" (\ref perspective_camera).  For a list
    of supported camera type in this version of ospray, see \ref
    ospray_supported_cameras
    
    \returns 'NULL' if that type is not known, else a handle to the created camera
  */
  OSPRAY_INTERFACE OSPCamera ospNewCamera(const char *type);

  //! \brief create a new volume of given type 
  /*! \detailed return 'NULL' if that type is not known */
  OSPRAY_INTERFACE OSPVolume ospNewVolume(const char *type);

  //! add a volume to an existing model
  OSPRAY_INTERFACE void ospAddVolume(OSPModel model, OSPVolume volume);

  //! \brief create a new transfer function of given type
  /*! \detailed return 'NULL' if that type is not known */
  OSPRAY_INTERFACE OSPTransferFunction ospNewTransferFunction(const char * type);
  
  //! \brief create a new Texture2D with the given parameters
  /*! \detailed return 'NULL' if the texture could not be created with the given parameters */
  OSPRAY_INTERFACE OSPTexture2D ospNewTexture2D(int width, int height, OSPDataType type, void *data = NULL, int flags = 0);

  //! \brief lears the specified channel(s) of the frame buffer
  /*! \detailed clear the specified channel(s) of the frame buffer specified in 'whichChannels'

    if whichChannel&OSP_FB_COLOR!=0, clear the color buffer to '0,0,0,0'
    if whichChannel&OSP_FB_DEPTH!=0, clear the depth buffer to +inf
    if whichChannel&OSP_FB_ACCUM!=0, clear the accum buffer to 0,0,0,0, and reset accumID
  */
  OSPRAY_INTERFACE void ospFrameBufferClear(OSPFrameBuffer fb, const uint32 whichChannel);

  // -------------------------------------------------------
  /*! \defgroup ospray_data Data Buffer Handling 

    \ingroup ospray_api

    \{ 
  */
  /*! create a new data buffer, with optional init data and control flags 

    Valid flags that can be or'ed together into the flags value:
    - OSP_DATA_SHARED_BUFFER: indicates that the buffer can be shared with the app.
      In this case the calling program guarantees that the 'init' pointer will remain
      valid for the duration that this data array is being used.
   */
  OSPRAY_INTERFACE OSPData ospNewData(size_t numItems, OSPDataType format, const void *init=NULL, int flags=0);

  /*! \} */


  // -------------------------------------------------------
  /*! \defgroup ospray_framebuffer Frame Buffer Manipulation 

      \ingroup ospray_api 
      
      \{ 
  */

  /*! \brief create a new framebuffer (actual format is internal to ospray) 

    Creates a new frame buffer of given size, externalFormat, and channel type(s).

    \param externalFormat describes the format the color buffer has
    *on the host*, and the format that 'ospMapFrameBuffer' will
    eventually return. Valid values are OSP_FB_RBGA_FLOAT,
    OSP_FB_RBGA_I8, OSP_FB_RGB_I8, and OSP_FB_NONE (note that
    OSP_FB_NONE is a perfectly reasonably choice for a framebuffer
    that will be used only internally, see notes below).
    The origin of the screen coordinate system is the lower left
    corner (as in OpenGL).

    \param channelFlags specifies which channels the frame buffer has,
    and is or'ed together from the values OSP_FB_COLOR,
    OSP_FB_DEPTH, and/or OSP_FB_ACCUM. If a certain buffer
    value is _not_ specified, the given buffer will not be present
    (see notes below).
    
    \param size size (in pixels) of frame buffer.

    Note that ospray makes a very clear distinction between the
    _external_ format of the frame buffer, and the internal one(s):
    The external format is the format the user specifies in the
    'externalFormat' parameter; it specifies what format ospray will
    _return_ the frame buffer to the application (up a
    ospMapFrameBuffer() call): no matter what ospray uses internally,
    it will simply return a 2D array of pixels of that format, with
    possibly all kinds of reformatting, compression/decompression,
    etc, going on in-between the generation of the _internal_ frame
    buffer and the mapping of the externally visible one.

    In particular, OSP_FB_NONE is a perfectly valid pixel format for a
    frame buffer that an application will never map. For example, a
    application using multiple render passes (e.g., 'pathtrace' and
    'tone map') may well generate a intermediate frame buffer to store
    the result of the 'pathtrace' stage, but will only ever display
    the output of the tone mapper. In this case, when using a pixel
    format of OSP_FB_NONE the pixels from the path tracing stage will
    never ever be transferred to the application.
   */
  OSPRAY_INTERFACE OSPFrameBuffer ospNewFrameBuffer(const osp::vec2i &size, 
                                    const OSPFrameBufferFormat externalFormat=OSP_RGBA_I8,
                                    const int channelFlags=OSP_FB_COLOR);

  /*! \brief free a framebuffer 

    due to refcounting the frame buffer may not immeidately be deleted
    at this time */
  OSPRAY_INTERFACE void ospFreeFrameBuffer(OSPFrameBuffer fb);

  /*! \brief map app-side content of a framebuffer (see \ref frame_buffer_handling) */
  OSPRAY_INTERFACE const void *ospMapFrameBuffer(OSPFrameBuffer fb, 
                                                 OSPFrameBufferChannel=OSP_FB_COLOR);

  /*! \brief unmap a previously mapped frame buffer (see \ref frame_buffer_handling) */
  OSPRAY_INTERFACE void ospUnmapFrameBuffer(const void *mapped, OSPFrameBuffer fb);

  /*! \} */


  // -------------------------------------------------------
  /*! \defgroup ospray_params Object parameters.

    \ingroup ospray_api

    @{ 
  */
  /*! add a c-string (zero-terminated char *) parameter to another object */
  OSPRAY_INTERFACE void ospSetString(OSPObject _object, const char *id, const char *s);

  /*! add a object-typed parameter to another object 
    
   \warning this call has been superseded by ospSetObject, and will eventually get removed */
  OSP_DEPRECATED OSPRAY_INTERFACE void ospSetParam(OSPObject _object, const char *id, OSPObject object);

  /*! add a object-typed parameter to another object */
  OSPRAY_INTERFACE void ospSetObject(OSPObject _object, const char *id, OSPObject object);

  /*! add a data array to another object */
  OSPRAY_INTERFACE void ospSetData(OSPObject _object, const char *id, OSPData data);

  /*! add 1-float parameter to given object */
  OSPRAY_INTERFACE void ospSetf(OSPObject _object, const char *id, float x);

  /*! add 1-float parameter to given object */
  OSPRAY_INTERFACE void ospSet1f(OSPObject _object, const char *id, float x);

  /*! add 1-int parameter to given object */
  OSPRAY_INTERFACE void ospSet1i(OSPObject _object, const char *id, int32 x);

  /*! add a 2-float parameter to a given object */
  OSPRAY_INTERFACE void ospSet2f(OSPObject _object, const char *id, float x, float y);

  /*! add 2-float parameter to given object */
  OSPRAY_INTERFACE void ospSet2fv(OSPObject _object, const char *id, const float *xy);

  /*! add a 2-int parameter to a given object */
  OSPRAY_INTERFACE void ospSet2i(OSPObject _object, const char *id, int x, int y);

  /*! add 2-int parameter to given object */
  OSPRAY_INTERFACE void ospSet2iv(OSPObject _object, const char *id, const int *xy);

  /*! add 3-float parameter to given object */
  OSPRAY_INTERFACE void ospSet3f(OSPObject _object, const char *id, float x, float y, float z);

  /*! add 3-float parameter to given object */
  OSPRAY_INTERFACE void ospSet3fv(OSPObject _object, const char *id, const float *xyz);

  /*! add 3-int parameter to given object */
  OSPRAY_INTERFACE void ospSet3i(OSPObject _object, const char *id, int x, int y, int z);

  /*! add 3-int parameter to given object */
  void ospSet3iv(OSPObject _object, const char *id, const int *xyz);


  // \brief Set a given region of the volume to a given set of voxels
  /*! \detailed Given a block of voxels (of dimensions 'blockDim',
      located at the memory region pointed to by 'source', copy the
      given voxels into volume, at the region of addresses
      [regionCoords...regionCoord+regionSize].
  */
  OSPRAY_INTERFACE int ospSetRegion(/*! the object we're writing this block of pixels into */
                                    OSPVolume object, 
                                    /* points to the first voxel to be copies. The
                                       voxels at 'soruce' MUST have dimensions
                                       'regionSize', must be organized in 3D-array
                                       order, and must have the same voxel type as the
                                       volume.*/
                                    void *source, 
                                    /*! coordinates of the lower, left, front corner of
                                      the target region.*/
                                    osp::vec3i regionCoords, 
                                    /*! size of the region that we're writing to; MUST
                                      be the same as the dimensions of source[][][] */
                                    osp::vec3i regionSize);

  /*! add 2-float parameter to given object */
  OSPRAY_INTERFACE void ospSetVec2f(OSPObject _object, const char *id, const osp::vec2f &v);

  /*! add 2-int parameter to given object */
  OSPRAY_INTERFACE void ospSetVec2i(OSPObject _object, const char *id, const osp::vec2i &v);

  /*! add 3-float parameter to given object */
  OSPRAY_INTERFACE void ospSetVec3f(OSPObject _object, const char *id, const osp::vec3f &v);

  /*! add 3-int parameter to given object */
  OSPRAY_INTERFACE void ospSetVec3i(OSPObject _object, const char *id, const osp::vec3i &v);

  /*! add untyped void pointer to object - this will *ONLY* work in local rendering!  */
  OSPRAY_INTERFACE void ospSetVoidPtr(OSPObject _object, const char *id, void *v);

  /*! \brief Object and parameter introspection.                            */
  /*!                                                                       */
  /*! These functions are used to retrieve the type or handle of an object, */
  /*! or the name, type, or value of a parameter associated with an object. */
  /*! These functions can be expensive in cases where the host and compute  */
  /*! device are separated by a PCI bus or interconnect.                    */
  /*!                                                                       */
  /*! If the type of the requested parameter does not match that indicated  */
  /*! by the function name, or the named parameter does not exist, then the */
  /*! functions return '0'.                                                 */

  /*! \brief Get the handle of the named data array associated with an object. */
  OSPRAY_INTERFACE int ospGetData(OSPObject object, const char *name, OSPData *value);

  /*! \brief Get a copy of the data in an array (the application is responsible for freeing this pointer). */
  OSPRAY_INTERFACE int ospGetDataValues(OSPData object, void **pointer, size_t *count, OSPDataType *type);

  /*! \brief Get the named scalar floating point value associated with an object. */
  OSPRAY_INTERFACE int ospGetf(OSPObject object, const char *name, float *value);

  /*! \brief Get the named scalar integer associated with an object. */
  OSPRAY_INTERFACE int ospGeti(OSPObject object, const char *name, int *value);

  /*! \brief Get the material associated with a geometry object. */
  OSPRAY_INTERFACE int ospGetMaterial(OSPGeometry geometry, OSPMaterial *value);

  /*! \brief Get the named object associated with an object. */
  OSPRAY_INTERFACE int ospGetObject(OSPObject object, const char *name, OSPObject *value);

  /*! \brief Retrieve a NULL-terminated list of the parameter names associated with an object. */
  OSPRAY_INTERFACE int ospGetParameters(OSPObject object, char ***value);

  /*! \brief Get a pointer to a copy of the named character string associated with an object. */
  OSPRAY_INTERFACE int ospGetString(OSPObject object, const char *name, char **value);

  /*! \brief Get the type of the named parameter or the given object (if 'name' is NULL). */
  OSPRAY_INTERFACE int ospGetType(OSPObject object, const char *name, OSPDataType *value);

  /*! \brief Get the named 2-vector floating point value associated with an object. */
  OSPRAY_INTERFACE int ospGetVec2f(OSPObject object, const char *name, osp::vec2f *value);

  /*! \brief Get the named 3-vector floating point value associated with an object. */
  OSPRAY_INTERFACE int ospGetVec3f(OSPObject object, const char *name, osp::vec3f *value);

  /*! \brief Get the named 3-vector integer value associated with an object. */
  OSPRAY_INTERFACE int ospGetVec3i(OSPObject object, const char *name, osp::vec3i *value);

  /*! @} end of ospray_params */

  // -------------------------------------------------------
  /*! \defgroup ospray_geometry Geometry Handling 
    \ingroup ospray_api
    
    \{ 
  */

  /*! \brief create a new triangle mesh. 

    the mesh doesn't do anything 'til it is added to a model. to set
    the model's vertices etc, set the respective data arrays for
    "position", "index", "normal", "texcoord", "color", etc. Data
    format for vertices and normals in vec3fa, and vec4i for index
    (fourth component is the material ID). */
  //! \warning deprecated: use ospNewGeometry("triangles") instead
  OSP_DEPRECATED OSPRAY_INTERFACE OSPTriangleMesh ospNewTriangleMesh();

  /*! add an already created geometry to a model */
  OSPRAY_INTERFACE void ospAddGeometry(OSPModel model, OSPGeometry mesh);
  /*! \} end of ospray_trianglemesh */

  /*! \brief remove an existing geometry from a model */
  OSPRAY_INTERFACE void ospRemoveGeometry(OSPModel model, OSPGeometry mesh);


  /*! \brief create a new instance geometry that instantiates another
    model.  the resulting geometry still has to be added to another
    model via ospAddGeometry */
  OSPRAY_INTERFACE OSPGeometry ospNewInstance(OSPModel modelToInstantiate,
                                              const osp::affine3f &xfm);

  // -------------------------------------------------------
  /*! \defgroup ospray_model OSPRay Model Handling 
    \ingroup ospray_api

    models are the equivalent of 'scenes' in embree (ie,
    they consist of one or more pieces of content that share a
    single logical acceleration structure); however, models can
    contain more than just embree triangle meshes - they can also
    contain cameras, materials, volume data, etc, as well as
    references to (and instances of) other models.
    
    \{ 
  */

  /*! \brief create a new ospray model.  */
  OSPRAY_INTERFACE OSPModel ospNewModel();

  /*! \} */
  
  /*! \brief commit changes to an object */
  OSPRAY_INTERFACE void ospCommit(OSPObject object);

  /*! \brief represents the result returned by an ospPick operation */
  extern "C" typedef struct {
    osp::vec3f position; //< the position of the hit point (in world-space)
    bool hit;            //< whether or not a hit actually occured
  } OSPPickResult;

  /*! \brief returns the world-space position of the geometry seen at [0-1] normalized screen-space pixel coordinates (if any) */
  OSPRAY_INTERFACE void ospPick(OSPPickResult *result, OSPRenderer renderer, const osp::vec2f &screenPos);

  extern "C" /*OSP_DEPRECATED*/ typedef struct {
    bool hit;
    float world_x, world_y, world_z;
  } OSPPickData;

  /*! \warning this call has been superseded by ospPick, and will eventually get removed */
  OSP_DEPRECATED OSPRAY_INTERFACE OSPPickData ospUnproject(OSPRenderer renderer, const osp::vec2f &screenPos);

  /*! \brief Samples the given volume at the provided world-space coordinates.

    \param results will be allocated by OSPRay and contain the
    resulting sampled values as floats. The application is
    responsible for freeing this memory. In case of error results
    will be NULL.

    This function is meant to provide a _small_ number of samples
    as needed for data probes, etc. in applications. It is not
    intended for large-scale sampling of volumes.
  */
  OSPRAY_INTERFACE void ospSampleVolume(float **results, OSPVolume volume, const osp::vec3f *worldCoordinates, const size_t &count);

} // extern "C"

/*! \} */<|MERGE_RESOLUTION|>--- conflicted
+++ resolved
@@ -27,13 +27,6 @@
 
 #pragma once
 
-<<<<<<< HEAD
-#ifdef OSPRAY_MPI
-# include <mpi.h>
-#endif
-
-=======
->>>>>>> 6d1b7d77
 #include <vector>
 
 // -------------------------------------------------------
