--- conflicted
+++ resolved
@@ -12,22 +12,6 @@
 
 typedef enum
 {
-<<<<<<< HEAD
-  DG_FACEFORWARD = (1 << 0), /*!< face-forward normals */
-  DG_NORMALIZE = (1 << 1), /*!< normalize normals */
-  DG_NG = (1 << 2), /*!< need geometry normal Ng */
-  DG_NS = (1 << 3), /*!< need shading normal Ns */
-  DG_COLOR = (1 << 5), /*!< hack for now - need interpolated vertex color */
-  DG_TEXCOORD = (1 << 6), /*!< calculate texture coords st */
-  DG_TANGENTS = (1 << 7), /*!< calculate tangents, i.e. the partial
-                             derivatives of position wrt. texture coordinates */
-  DG_TEX1D = (1 << 8),      /*per vertex 1D texture, raw variable value */
-  DG_TEX1D_ELM = (1 << 9),  /*per element 1D texture, raw variable value */
-  DG_ALPHATEX1D = (1 << 10),    /*per vertex 1D alpha texture, raw variable value */
-  DG_ALPHATEX1D_ELM = (1 << 11),/*per element 1D alpha texture, raw variable value */
-}
-DG_PostIntersectFlags;
-=======
   DG_FACEFORWARD = (1 << 0), // face-forward normals
   DG_NORMALIZE = (1 << 1), // normalize normals
   DG_NG = (1 << 2), // need geometry normal Ng
@@ -36,34 +20,20 @@
   DG_TEXCOORD = (1 << 6), // calculate texture coords st
   DG_TANGENTS = (1 << 7), // calculate tangents, i.e. the partial derivatives of
                           // position wrt. texture coordinates
-} DG_PostIntersectFlags;
->>>>>>> 6462fd89
+  DG_TEX1D = (1 << 8),      /*per vertex 1D texture, raw variable value */
+  DG_TEX1D_ELM = (1 << 9),  /*per element 1D texture, raw variable value */
+  DG_ALPHATEX1D = (1 << 10),    /*per vertex 1D alpha texture, raw variable value */
+  DG_ALPHATEX1D_ELM = (1 << 11),/*per element 1D alpha texture, raw variable value */
+}
+DG_PostIntersectFlags;
 
 /* differential geometry information that gives more detailed
-   information on the actual geometry that a ray has hit */
+    information on the actual geometry that a ray has hit */
 struct DifferentialGeometry
 {
   vec3f P; // world space location of the hit-point, includes epsilon offset
            // towards front side
   vec3f lP; // local instance space location of the hit-point
-<<<<<<< HEAD
-  vec3f Ng; /*!< geometry normal if DG_NG was set, possibly not
-               normalized/facefordwarded if DG_NORMALIZE and/or
-               DG_FACEFORWARD weren't specified */
-  vec3f Ns; /*!< shading normal if DG_NS was set, possibly not
-               normalized/facefordwarded if DG_NORMALIZE and/or
-               DG_FACEFORWARD weren't specified */
-  vec3f dPds; //!< tangent, the partial derivative of the hit-point wrt.
-              //!< texcoord s
-  vec3f dPdt; //!< bi-tangent, the partial derivative of the hit-point wrt.
-              //!< texcoord t
-  vec2f st; //!< texture coordinates if DG_TEXCOORD was set
-  float tex1d;  /* texture coordinate 1D (raw variable value) */
-  float atex1d; /* alpha texture coordinate 1D (raw variable value) */
-  vec4f color; /*! interpolated vertex color (rgba) if DG_COLOR was set;
-                 defaults to vec4f(1.f) if queried but not present in geometry
-                 */
-=======
   vec3f Ng; // geometry normal if DG_NG was set, possibly not
             // normalized/facefordwarded if DG_NORMALIZE and/or DG_FACEFORWARD
             // weren't specified
@@ -73,10 +43,11 @@
   vec3f dPds; // tangent, the partial derivative of the hit-point wrt. tc s
   vec3f dPdt; // bi-tangent, the partial derivative of the hit-point wrt. tc t
   vec2f st; // texture coordinates if DG_TEXCOORD was set
+  float tex1d; // texture coordinate 1D (raw variable value)
+  float atex1d;// alpha texture coordinate 1D (raw variable value)
   vec4f color; // interpolated vertex color (rgba) if DG_COLOR was set; defaults
                // to vec4f(1.f) if queried but not present in geometry
   int32 primID; // hit primitive (-1 if no hit), e.g. for Ptex
->>>>>>> 6462fd89
 
   float areaPDF; // for geometryLights
   float epsilon; // adaptive epsilon, isotropic in object-space
