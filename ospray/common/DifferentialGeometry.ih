--- conflicted
+++ resolved
@@ -20,17 +20,13 @@
   DG_TEXCOORD = (1 << 6), // calculate texture coords st
   DG_TANGENTS = (1 << 7), // calculate tangents, i.e. the partial derivatives of
                           // position wrt. texture coordinates
-<<<<<<< HEAD
-  DG_TEX1D = (1 << 8),      /*per vertex 1D texture, raw variable value */
-  DG_TEX1D_ELM = (1 << 9),  /*per element 1D texture, raw variable value */
-  DG_ALPHATEX1D = (1 << 10),    /*per vertex 1D alpha texture, raw variable value */
-  DG_ALPHATEX1D_ELM = (1 << 11),/*per element 1D alpha texture, raw variable value */
+  DG_MOTIONBLUR = (1 << 8), // calculate interpolated transformations for MB
+  DG_TEX1D = (1 << 9),      //per vertex 1D texture, raw variable value
+  DG_TEX1D_ELM = (1 << 10),  //per element 1D texture, raw variable value
+  DG_ALPHATEX1D = (1 << 11),    //per vertex 1D alpha texture, raw variable value
+  DG_ALPHATEX1D_ELM = (1 << 12),//per element 1D alpha texture, raw variable value
 }
 DG_PostIntersectFlags;
-=======
-  DG_MOTIONBLUR = (1 << 8), // calculate interpolated transformations for MB
-} DG_PostIntersectFlags;
->>>>>>> a783bf98
 
 /* differential geometry information that gives more detailed
     information on the actual geometry that a ray has hit */
