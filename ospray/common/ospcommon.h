--- conflicted
+++ resolved
@@ -63,14 +63,10 @@
 #define AssertError(errMsg)                     \
   doAssertion(__FILE__,__LINE__, (errMsg), NULL)
 
-<<<<<<< HEAD
   /*! logging level (cmdline: --osp:loglevel <n>) */
-  extern uint logLevel;
+  extern uint32 logLevel;
   /*! whether we're running in debug mode (cmdline: --osp:debug) */
   extern bool debugMode;
-=======
-  extern uint32 logLevel;
->>>>>>> e6230d46
 }
 
 #define NOTIMPLEMENTED    throw std::runtime_error(std::string(__PRETTY_FUNCTION__)+": not implemented...");
