// ======================================================================== //
// Copyright 2009-2019 Intel Corporation                                    //
//                                                                          //
// Licensed under the Apache License, Version 2.0 (the "License");          //
// you may not use this file except in compliance with the License.         //
// You may obtain a copy of the License at                                  //
//                                                                          //
//     http://www.apache.org/licenses/LICENSE-2.0                           //
//                                                                          //
// Unless required by applicable law or agreed to in writing, software      //
// distributed under the License is distributed on an "AS IS" BASIS,        //
// WITHOUT WARRANTIES OR CONDITIONS OF ANY KIND, either express or implied. //
// See the License for the specific language governing permissions and      //
// limitations under the License.                                           //
// ======================================================================== //

#include "Managed.h"
#include "Data.h"
#include "OSPCommon_ispc.h"

namespace ospray {

  ManagedObject::~ManagedObject()
  {
    ispc::delete_uniform(ispcEquivalent);
    ispcEquivalent = nullptr;

    std::for_each(params_begin(), params_end(), [&](std::shared_ptr<Param> &p) {
      auto &param = *p;
      if (param.data.is<OSP_PTR>()) {
        auto *obj = param.data.get<OSP_PTR>();
        if (obj != nullptr)
          obj->refDec();
      }
    });
  }

  void ManagedObject::commit() {}

  std::string ManagedObject::toString() const
  {
    return "ospray::ManagedObject";
  }

  void ManagedObject::checkUnused()
  {
    for (auto p = params_begin(); p != params_end(); ++p) {
      if (!(*p)->query)
<<<<<<< HEAD
        postStatusMsg(1) << toString() << ": found unused (or of wrong data type) parameter '"
=======
        postStatusMsg(1) << toString()
                         << ": found unused (or of wrong data type) parameter '"
>>>>>>> 49120f3e
                         << (*p)->name << "'";
    }
  }

  box3f ManagedObject::getBounds() const
  {
    return box3f(empty);
  }

  ManagedObject *ManagedObject::getParamObject(const char *name,
                                               ManagedObject *valIfNotFound)
  {
    return getParam<ManagedObject *>(name, valIfNotFound);
  }

  OSPTYPEFOR_DEFINITION(ManagedObject *);

}  // namespace ospray<|MERGE_RESOLUTION|>--- conflicted
+++ resolved
@@ -46,12 +46,8 @@
   {
     for (auto p = params_begin(); p != params_end(); ++p) {
       if (!(*p)->query)
-<<<<<<< HEAD
-        postStatusMsg(1) << toString() << ": found unused (or of wrong data type) parameter '"
-=======
         postStatusMsg(1) << toString()
                          << ": found unused (or of wrong data type) parameter '"
->>>>>>> 49120f3e
                          << (*p)->name << "'";
     }
   }
