--- conflicted
+++ resolved
@@ -27,11 +27,7 @@
   if (model->embreeSceneHandle)
     print("#osp/model: warning - creating new copy of object without deleting old one..\n");
   model->embreeSceneHandle = rtcNewScene(//RTC_SCENE_STATIC|RTC_SCENE_HIGH_QUALITY,
-<<<<<<< HEAD
-                                         RTC_SCENE_STATIC|RTC_SCENE_COMPACT,
-=======
 					 RTC_SCENE_STATIC,//|RTC_SCENE_COMPACT,
->>>>>>> a622e8e2
                                          //RTC_SCENE_DYNAMIC,
                                          //RTC_SCENE_DYNAMIC|RTC_SCENE_COMPACT,
                                          RTC_INTERSECT_UNIFORM|RTC_INTERSECT_VARYING);
