// ======================================================================== //
// Copyright 2009-2015 Intel Corporation                                    //
//                                                                          //
// Licensed under the Apache License, Version 2.0 (the "License");          //
// you may not use this file except in compliance with the License.         //
// You may obtain a copy of the License at                                  //
//                                                                          //
//     http://www.apache.org/licenses/LICENSE-2.0                           //
//                                                                          //
// Unless required by applicable law or agreed to in writing, software      //
// distributed under the License is distributed on an "AS IS" BASIS,        //
// WITHOUT WARRANTIES OR CONDITIONS OF ANY KIND, either express or implied. //
// See the License for the specific language governing permissions and      //
// limitations under the License.                                           //
// ======================================================================== //

#pragma once

#define TILE_SIZE @OSPRAY_TILE_SIZE@

<<<<<<< HEAD
/*! number of pixels that each job in a parallel rendertile task
    executes together. Must be a multipel of the maximum possible
    programCount (16), and must be smaller than TILE_SIZE (in one
    dimension) */
#define RENDERTILE_PIXELS_PER_JOB @OSPRAY_PIXELS_PER_JOB@

=======
#cmakedefine OSPRAY_EXP_DATA_PARALLEL
#ifdef OSPRAY_EXP_DATA_PARALLEL
# define EXP_DATA_PARALLEL 1
#endif
>>>>>>> 46bd0825
#cmakedefine OSPRAY_EXP_IMAGE_COMPOSITING
#cmakedefine OSPRAY_EXP_DISTRIBUTED_VOLUME
#cmakedefine OSPRAY_EXP_ALPHA_BLENDING
#cmakedefine OSPRAY_MIC_COI
#cmakedefine OSPRAY_TARGET_MIC
#cmakedefine OSPRAY_DISPLAYCLUSTER
#cmakedefine OSPRAY_MPI
#cmakedefine OSPRAY_MPI_DISTRIBUTED
#cmakedefine OSPRAY_VOLUME_VOXELRANGE_IN_APP
#cmakedefine OSPRAY_PIN_ASYNC<|MERGE_RESOLUTION|>--- conflicted
+++ resolved
@@ -18,19 +18,16 @@
 
 #define TILE_SIZE @OSPRAY_TILE_SIZE@
 
-<<<<<<< HEAD
 /*! number of pixels that each job in a parallel rendertile task
     executes together. Must be a multipel of the maximum possible
     programCount (16), and must be smaller than TILE_SIZE (in one
     dimension) */
 #define RENDERTILE_PIXELS_PER_JOB @OSPRAY_PIXELS_PER_JOB@
 
-=======
 #cmakedefine OSPRAY_EXP_DATA_PARALLEL
 #ifdef OSPRAY_EXP_DATA_PARALLEL
 # define EXP_DATA_PARALLEL 1
 #endif
->>>>>>> 46bd0825
 #cmakedefine OSPRAY_EXP_IMAGE_COMPOSITING
 #cmakedefine OSPRAY_EXP_DISTRIBUTED_VOLUME
 #cmakedefine OSPRAY_EXP_ALPHA_BLENDING
