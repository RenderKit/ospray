// Copyright 2009-2021 Intel Corporation
// SPDX-License-Identifier: Apache-2.0

// must be first
#define OSPRAY_RKCOMMON_DEFINITIONS
#include "ospray/ospray_cpp/ext/rkcommon.h"

#include "OSPCommon.h"
#include "api/Device.h"

#include "rkcommon/containers/AlignedVector.h"
#include "rkcommon/utility/StringManip.h"

#include <cassert>
#include <map>

namespace ospray {

/*! 64-bit malloc. allows for alloc'ing memory larger than 4GB */
extern "C" void *malloc64(size_t size)
{
  return alignedMalloc(size);
}

/*! 64-bit malloc. allows for alloc'ing memory larger than 4GB */
extern "C" void free64(void *ptr)
{
  alignedFree(ptr);
}

namespace {

using TLSPool = containers::AlignedVector<uint8_t>;
thread_local std::vector<TLSPool> tlsStack;
thread_local size_t topIndex = 0; // TLS stack top index
} // namespace

extern "C" void *pushTLS(size_t size)
{
  // Grow stack
  topIndex++;
  if (topIndex > tlsStack.size())
    tlsStack.resize(topIndex);

  // Grow pool
  TLSPool &tp = tlsStack[topIndex - 1];
  tp.resize(size);
  return tp.data();
}

extern "C" void *reallocTLS(void *ptr, size_t size)
{
  // Silence 'unused variable' warning
  (void)ptr;

  // Grow pool
  TLSPool &tp = tlsStack[topIndex - 1];
  assert(ptr == tp.data());
  tp.resize(size);
  return tp.data();
}

extern "C" void popTLS(void *ptr)
{
  // Silence 'unused variable' warning
  (void)ptr;

  // Lower stack pointer
  assert(topIndex > 0);
  assert(ptr == tlsStack[topIndex - 1].data());
  topIndex--;
}

WarnOnce::WarnOnce(const std::string &s, uint32_t postAtLogLevel) : s(s)
{
  postStatusMsg(postAtLogLevel)
      << "Warning: " << s << " (only reporting first occurrence)";
}

std::string getArgString(const std::string &s)
{
  std::vector<std::string> tokens = rkcommon::utility::split(s, '=');
  if (tokens.size() < 2) {
    std::stringstream ss;
    ss << "Invalid format for command-line argument " << s
       << ". Should be formatted --osp:<parameter>=<value>";
    postStatusMsg(ss, OSP_LOG_WARNING);
    return "";
  } else {
    return tokens.back();
  }
}

int getArgInt(const std::string &s)
{
  std::string value = getArgString(s);
  try {
    return std::stoi(value);
  } catch (...) { // std::invalid_argument or std::out_of_range
    std::stringstream ss;
    ss << "Invalid value '" << value << "' in command-line argument " << s
       << ". Should be an integer";
    postStatusMsg(ss, OSP_LOG_WARNING);
    return 0;
  }
}

void initFromCommandLine(int *_ac, const char ***_av)
{
  using namespace rkcommon::utility;

  auto &device = ospray::api::Device::current;

  if (_ac && _av) {
    int &ac = *_ac;
    auto &av = *_av;

    // If we have any device-params those must be set first to avoid
    // initializing the device in an invalid or partial state
    bool hadDeviceParams = false;
    for (int i = 1; i < ac;) {
      if (std::strncmp(av[i], "--osp:device-params", 19) == 0) {
        hadDeviceParams = true;
        std::string parmesan = getArgString(av[i]);
        std::vector<std::string> parmList = split(parmesan, ',');
        for (std::string &p : parmList) {
          std::vector<std::string> kv = split(p, ':');
          if (kv.size() != 2) {
            postStatusMsg(
                "Invalid parameters provided for --osp:device-params. "
                "Must be formatted as <param>:<value>[,<param>:<value>,...]");
          } else {
            device->setParam(kv[0], kv[1]);
          }
        }
        removeArgs(ac, av, i, 1);
      } else {
        ++i;
      }
    }
    if (hadDeviceParams) {
      device->commit();
    }

    for (int i = 1; i < ac;) {
      std::string parm = av[i];
      // flag-style arguments
      if (parm == "--osp:debug") {
        device->setParam("debug", true);
        device->setParam("logOutput", std::string("cout"));
        device->setParam("errorOutput", std::string("cerr"));
        removeArgs(ac, av, i, 1);
      } else if (parm == "--osp:warn-as-error") {
        device->setParam("warnAsError", true);
        removeArgs(ac, av, i, 1);
      } else if (parm == "--osp:verbose") {
        device->setParam("logLevel", OSP_LOG_INFO);
        device->setParam("logOutput", std::string("cout"));
        device->setParam("errorOutput", std::string("cerr"));
        removeArgs(ac, av, i, 1);
      } else if (parm == "--osp:vv") {
        device->setParam("logLevel", OSP_LOG_DEBUG);
        device->setParam("logOutput", std::string("cout"));
        device->setParam("errorOutput", std::string("cerr"));
        removeArgs(ac, av, i, 1);
      }
      // arguments taking required values
      else if (beginsWith(parm, "--osp:log-level")) {
        std::string str = getArgString(parm);
        auto level = api::Device::logLevelFromString(str);
        device->setParam("logLevel", level.value_or(0));
        removeArgs(ac, av, i, 1);
      } else if (beginsWith(parm, "--osp:log-output")) {
        std::string dst = getArgString(parm);
        if (dst == "cout" || dst == "cerr") {
          device->setParam("logOutput", dst);
        } else {
          std::stringstream ss;
          ss << "Invalid output '" << dst
             << "' provided for --osp:log-output. Must be 'cerr' or 'cout'";
          postStatusMsg(ss);
        }
        removeArgs(ac, av, i, 1);
      } else if (beginsWith(parm, "--osp:error-output")) {
        std::string dst = getArgString(parm);
        if (dst == "cout" || dst == "cerr") {
          device->setParam("errorOutput", dst);
        } else {
          std::stringstream ss;
          ss << "Invalid output '" << dst
             << "' provided for --osp:error-output. Must be 'cerr' or 'cout'";
          postStatusMsg(ss);
        }
        removeArgs(ac, av, i, 1);
      } else if (beginsWith(parm, "--osp:num-threads")) {
        int nt = std::max(1, getArgInt(parm));
        device->setParam("numThreads", nt);
        removeArgs(ac, av, i, 1);
      } else if (beginsWith(parm, "--osp:set-affinity")) {
        int val = getArgInt(parm);
        if (val == 0 || val == 1) {
          device->setParam<int>("setAffinity", val);
        } else {
          postStatusMsg(
              "Invalid value provided for --osp:set-affinity. "
              "Must be 0 or 1");
        }
        removeArgs(ac, av, i, 1);
      } else {
        // silently ignore other arguments
        i++;
      }

      // ALOK: apply changes so that error messages and warnings during
      // initialization might appear for the user. Without this, any errors in
      // parsing will never be shown, even if the user sets the log output
      // stream, log level, etc. They still may not be shown if the output is
      // not set, however
      device->commit();
    }
  }
}

size_t sizeOf(OSPDataType type)
{
  switch (type) {
  case OSP_VOID_PTR:
  case OSP_OBJECT:
  case OSP_CAMERA:
  case OSP_DATA:
  case OSP_DEVICE:
  case OSP_FRAMEBUFFER:
  case OSP_FUTURE:
  case OSP_GEOMETRIC_MODEL:
  case OSP_GEOMETRY:
  case OSP_GROUP:
  case OSP_IMAGE_OPERATION:
  case OSP_INSTANCE:
  case OSP_LIGHT:
  case OSP_MATERIAL:
  case OSP_RENDERER:
  case OSP_TEXTURE:
  case OSP_TRANSFER_FUNCTION:
  case OSP_VOLUME:
  case OSP_VOLUMETRIC_MODEL:
  case OSP_WORLD:
  case OSP_STRING:
    return sizeof(void *);
  case OSP_BOOL:
    return sizeof(bool);
  case OSP_CHAR:
    return sizeof(int8);
  case OSP_UCHAR:
    return sizeof(uint8);
  case OSP_VEC2UC:
    return sizeof(vec2uc);
  case OSP_VEC3UC:
    return sizeof(vec3uc);
  case OSP_VEC4UC:
    return sizeof(vec4uc);
  case OSP_VEC2C:
    return sizeof(vec2c);
  case OSP_VEC3C:
    return sizeof(vec3c);
  case OSP_VEC4C:
    return sizeof(vec4c);
  case OSP_SHORT:
    return sizeof(int16);
  case OSP_VEC2S:
    return sizeof(vec2s);
  case OSP_VEC3S:
    return sizeof(vec3s);
  case OSP_VEC4S:
    return sizeof(vec4s);
  case OSP_USHORT:
    return sizeof(uint16);
  case OSP_VEC2US:
    return sizeof(vec2us);
  case OSP_VEC3US:
    return sizeof(vec3us);
  case OSP_VEC4US:
    return sizeof(vec4us);
  case OSP_INT:
    return sizeof(int32);
  case OSP_VEC2I:
    return sizeof(vec2i);
  case OSP_VEC3I:
    return sizeof(vec3i);
  case OSP_VEC4I:
    return sizeof(vec4i);
  case OSP_UINT:
    return sizeof(uint32);
  case OSP_VEC2UI:
    return sizeof(vec2ui);
  case OSP_VEC3UI:
    return sizeof(vec3ui);
  case OSP_VEC4UI:
    return sizeof(vec4ui);
  case OSP_LONG:
    return sizeof(int64);
  case OSP_VEC2L:
    return sizeof(vec2l);
  case OSP_VEC3L:
    return sizeof(vec3l);
  case OSP_VEC4L:
    return sizeof(vec4l);
  case OSP_ULONG:
    return sizeof(uint64);
  case OSP_VEC2UL:
    return sizeof(vec2ul);
  case OSP_VEC3UL:
    return sizeof(vec3ul);
  case OSP_VEC4UL:
    return sizeof(vec4ul);
  case OSP_FLOAT:
    return sizeof(float);
  case OSP_VEC2F:
    return sizeof(vec2f);
  case OSP_VEC3F:
    return sizeof(vec3f);
  case OSP_VEC4F:
    return sizeof(vec4f);
  case OSP_SRGB:
    return sizeof(vec4f);
  case OSP_SRGBA:
    return sizeof(vec3f);
  case OSP_DOUBLE:
    return sizeof(double);
  case OSP_VEC2D:
    return sizeof(vec2d);
  case OSP_VEC3D:
    return sizeof(vec3d);
  case OSP_VEC4D:
    return sizeof(vec4d);
  case OSP_BOX1I:
    return sizeof(box1i);
  case OSP_BOX2I:
    return sizeof(box2i);
  case OSP_BOX3I:
    return sizeof(box3i);
  case OSP_BOX4I:
    return sizeof(box4i);
  case OSP_BOX1F:
    return sizeof(box1f);
  case OSP_BOX2F:
    return sizeof(box2f);
  case OSP_BOX3F:
    return sizeof(box3f);
  case OSP_BOX4F:
    return sizeof(box4f);
  case OSP_LINEAR2F:
    return sizeof(linear2f);
  case OSP_LINEAR3F:
    return sizeof(linear3f);
  case OSP_AFFINE2F:
    return sizeof(affine2f);
  case OSP_AFFINE3F:
    return sizeof(affine3f);
  case OSP_UNKNOWN:
    return 0;
  }

  std::stringstream error;
  error << __FILE__ << ":" << __LINE__ << ": unknown OSPDataType " << (int)type;
  throw std::runtime_error(error.str());
}

OSPDataType typeOf(const char *string)
{
  if (string == nullptr)
    return (OSP_UNKNOWN);
  if (strcmp(string, "bool") == 0)
    return (OSP_BOOL);
  if (strcmp(string, "char") == 0)
    return (OSP_CHAR);
  if (strcmp(string, "double") == 0)
    return (OSP_DOUBLE);
  if (strcmp(string, "float") == 0)
    return (OSP_FLOAT);
  if (strcmp(string, "vec2f") == 0)
    return (OSP_VEC2F);
  if (strcmp(string, "vec3f") == 0)
    return (OSP_VEC3F);
  if (strcmp(string, "vec4f") == 0)
    return (OSP_VEC4F);
<<<<<<< HEAD
  if (strcmp(string, "srgb") == 0)
    return (OSP_VEC3F);
  if (strcmp(string, "srgba") == 0)
    return (OSP_VEC4F);
=======
  if (strcmp(string, "vec2d") == 0)
    return (OSP_VEC2D);
  if (strcmp(string, "vec3d") == 0)
    return (OSP_VEC3D);
  if (strcmp(string, "vec4d") == 0)
    return (OSP_VEC4D);
>>>>>>> ce447617
  if (strcmp(string, "int") == 0)
    return (OSP_INT);
  if (strcmp(string, "vec2i") == 0)
    return (OSP_VEC2I);
  if (strcmp(string, "vec3i") == 0)
    return (OSP_VEC3I);
  if (strcmp(string, "vec4i") == 0)
    return (OSP_VEC4I);
  if (strcmp(string, "uchar") == 0)
    return (OSP_UCHAR);
  if (strcmp(string, "vec2uc") == 0)
    return (OSP_VEC2UC);
  if (strcmp(string, "vec3uc") == 0)
    return (OSP_VEC3UC);
  if (strcmp(string, "vec4uc") == 0)
    return (OSP_VEC4UC);
  if (strcmp(string, "vec2c") == 0)
    return (OSP_VEC2C);
  if (strcmp(string, "vec3c") == 0)
    return (OSP_VEC3C);
  if (strcmp(string, "vec4c") == 0)
    return (OSP_VEC4C);
  if (strcmp(string, "short") == 0)
    return (OSP_SHORT);
  if (strcmp(string, "vec2s") == 0)
    return (OSP_VEC2S);
  if (strcmp(string, "vec3s") == 0)
    return (OSP_VEC3S);
  if (strcmp(string, "vec4s") == 0)
    return (OSP_VEC4S);
  if (strcmp(string, "ushort") == 0)
    return (OSP_USHORT);
  if (strcmp(string, "vec2us") == 0)
    return (OSP_VEC2US);
  if (strcmp(string, "vec3us") == 0)
    return (OSP_VEC3US);
  if (strcmp(string, "vec4us") == 0)
    return (OSP_VEC4US);
  if (strcmp(string, "uint") == 0)
    return (OSP_UINT);
  if (strcmp(string, "uint2") == 0)
    return (OSP_VEC2UI);
  if (strcmp(string, "uint3") == 0)
    return (OSP_VEC3UI);
  if (strcmp(string, "uint4") == 0)
    return (OSP_VEC4UI);
  return (OSP_UNKNOWN);
}

std::string stringFor(OSPDataType type)
{
  switch (type) {
  case OSP_VOID_PTR:
    return "void_ptr";
  case OSP_OBJECT:
    return "object";
  case OSP_CAMERA:
    return "camera";
  case OSP_DATA:
    return "data";
  case OSP_DEVICE:
    return "device";
  case OSP_FRAMEBUFFER:
    return "framebuffer";
  case OSP_FUTURE:
    return "future";
  case OSP_GEOMETRIC_MODEL:
    return "geometric_model";
  case OSP_GEOMETRY:
    return "geometry";
  case OSP_GROUP:
    return "group";
  case OSP_IMAGE_OPERATION:
    return "image_operation";
  case OSP_INSTANCE:
    return "instance";
  case OSP_LIGHT:
    return "light";
  case OSP_MATERIAL:
    return "material";
  case OSP_RENDERER:
    return "renderer";
  case OSP_TEXTURE:
    return "texture";
  case OSP_TRANSFER_FUNCTION:
    return "transfer_function";
  case OSP_VOLUME:
    return "volume";
  case OSP_VOLUMETRIC_MODEL:
    return "volumetric_model";
  case OSP_WORLD:
    return "world";
  case OSP_STRING:
    return "string";
  case OSP_BOOL:
    return "bool";
  case OSP_CHAR:
    return "char";
  case OSP_UCHAR:
    return "uchar";
  case OSP_VEC2UC:
    return "vec2uc";
  case OSP_VEC3UC:
    return "vec3uc";
  case OSP_VEC4UC:
    return "vec4uc";
  case OSP_VEC2C:
    return "vec2c";
  case OSP_VEC3C:
    return "vec3c";
  case OSP_VEC4C:
    return "vec4c";
  case OSP_SHORT:
    return "short";
  case OSP_VEC2S:
    return "vec2s";
  case OSP_VEC3S:
    return "vec3s";
  case OSP_VEC4S:
    return "vec4s";
  case OSP_USHORT:
    return "ushort";
  case OSP_VEC2US:
    return "vec2us";
  case OSP_VEC3US:
    return "vec3us";
  case OSP_VEC4US:
    return "vec4us";
  case OSP_INT:
    return "int";
  case OSP_VEC2I:
    return "vec2i";
  case OSP_VEC3I:
    return "vec3i";
  case OSP_VEC4I:
    return "vec4i";
  case OSP_UINT:
    return "uint";
  case OSP_VEC2UI:
    return "vec2ui";
  case OSP_VEC3UI:
    return "vec3ui";
  case OSP_VEC4UI:
    return "vec4ui";
  case OSP_LONG:
    return "long";
  case OSP_VEC2L:
    return "vec2l";
  case OSP_VEC3L:
    return "vec3l";
  case OSP_VEC4L:
    return "vec4l";
  case OSP_ULONG:
    return "ulong";
  case OSP_VEC2UL:
    return "vec2ul";
  case OSP_VEC3UL:
    return "vec3ul";
  case OSP_VEC4UL:
    return "vec4ul";
  case OSP_FLOAT:
    return "float";
  case OSP_VEC2F:
    return "vec2f";
  case OSP_VEC3F:
    return "vec3f";
  case OSP_VEC4F:
    return "vec4f";
  case OSP_VEC2D:
    return "vec2d";
  case OSP_VEC3D:
    return "vec3d";
  case OSP_VEC4D:
    return "vec4d";
  case OSP_DOUBLE:
    return "double";
  case OSP_BOX1I:
    return "box1i";
  case OSP_BOX2I:
    return "box2i";
  case OSP_BOX3I:
    return "box3i";
  case OSP_BOX4I:
    return "box4i";
  case OSP_BOX1F:
    return "box1f";
  case OSP_BOX2F:
    return "box2f";
  case OSP_BOX3F:
    return "box3f";
  case OSP_BOX4F:
    return "box4f";
  case OSP_LINEAR2F:
    return "linear2f";
  case OSP_LINEAR3F:
    return "linear3f";
  case OSP_AFFINE2F:
    return "affine2f";
  case OSP_AFFINE3F:
    return "affine3f";
  case OSP_UNKNOWN:
    return "unknown";
  }

  std::stringstream error;
  error << __FILE__ << ":" << __LINE__ << ": undefined OSPDataType "
        << (int)type;
  throw std::runtime_error(error.str());
}

std::string stringFor(OSPTextureFormat format)
{
  switch (format) {
  case OSP_TEXTURE_RGBA8:
    return "rgba8";
  case OSP_TEXTURE_SRGBA:
    return "srgba";
  case OSP_TEXTURE_RGBA32F:
    return "rgba32f";
  case OSP_TEXTURE_RGB8:
    return "rgb8";
  case OSP_TEXTURE_SRGB:
    return "srgb";
  case OSP_TEXTURE_RGB32F:
    return "rgb32f";
  case OSP_TEXTURE_R8:
    return "r8";
  case OSP_TEXTURE_L8:
    return "l8";
  case OSP_TEXTURE_RA8:
    return "ra8";
  case OSP_TEXTURE_LA8:
    return "la8";
  case OSP_TEXTURE_R32F:
    return "r32f";
  case OSP_TEXTURE_RGBA16:
    return "rgba16";
  case OSP_TEXTURE_RGB16:
    return "rgb16";
  case OSP_TEXTURE_RA16:
    return "ra16";
  case OSP_TEXTURE_R16:
    return "r16";
  case OSP_TEXTURE_FORMAT_INVALID:
    return "invalid";
  }

  std::stringstream error;
  error << __FILE__ << ":" << __LINE__ << ": undefined OSPTextureFormat "
        << (int)format;
  throw std::runtime_error(error.str());
}

size_t sizeOf(OSPTextureFormat format)
{
  switch (format) {
  case OSP_TEXTURE_RGBA8:
  case OSP_TEXTURE_SRGBA:
    return sizeof(uint32);
  case OSP_TEXTURE_RGBA32F:
    return sizeof(vec4f);
  case OSP_TEXTURE_RGB8:
  case OSP_TEXTURE_SRGB:
    return sizeof(vec3uc);
  case OSP_TEXTURE_RGB32F:
    return sizeof(vec3f);
  case OSP_TEXTURE_R8:
  case OSP_TEXTURE_L8:
    return sizeof(uint8);
  case OSP_TEXTURE_RA8:
  case OSP_TEXTURE_LA8:
    return sizeof(vec2uc);
  case OSP_TEXTURE_R32F:
    return sizeof(float);
  case OSP_TEXTURE_RGBA16:
    return sizeof(vec4us);
  case OSP_TEXTURE_RGB16:
    return sizeof(vec3us);
  case OSP_TEXTURE_RA16:
    return sizeof(vec2us);
  case OSP_TEXTURE_R16:
    return sizeof(uint16);
  case OSP_TEXTURE_FORMAT_INVALID:
    return 0;
  }

  std::stringstream error;
  error << __FILE__ << ":" << __LINE__ << ": unknown OSPTextureFormat "
        << (int)format;
  throw std::runtime_error(error.str());
}

size_t sizeOf(OSPFrameBufferFormat format)
{
  size_t bytes = 0;

  switch (format) {
  case OSP_FB_RGBA8:
  case OSP_FB_SRGBA:
    bytes = sizeof(uint32_t);
    break;
  case OSP_FB_RGBA32F:
    bytes = sizeof(vec4f);
    break;
  default:
    break;
  }

  return bytes;
}

uint32_t logLevel()
{
  return ospray::api::Device::current->logLevel;
}

OSPError loadLocalModule(const std::string &name)
{
  std::string libName = "ospray_module_" + name;
  try {
    loadLibrary(libName, false);
  } catch (const std::exception &e) {
    handleError(OSP_INVALID_OPERATION, e.what());
    return OSP_INVALID_OPERATION;
  } catch (...) {
    return OSP_INVALID_OPERATION;
  }

  std::string initSymName = "ospray_module_init_" + name;
  void *initSym = getSymbol(initSymName);
  if (!initSym) {
    handleError(OSP_INVALID_OPERATION,
        "Could not find module initializer " + initSymName);
    unloadLibrary(libName);
    return OSP_INVALID_OPERATION;
  }

  auto initMethod = (OSPError(*)(int16_t, int16_t, int16_t))initSym;
  auto err = initMethod(
      OSPRAY_VERSION_MAJOR, OSPRAY_VERSION_MINOR, OSPRAY_VERSION_PATCH);

  if (err != OSP_NO_ERROR) {
    handleError(err, "Initialization of module " + name + " failed");
    unloadLibrary(libName);
  }

  return err;
}

StatusMsgStream postStatusMsg(uint32_t postAtLogLevel)
{
  return StatusMsgStream(postAtLogLevel);
}

void postStatusMsg(const std::stringstream &msg, uint32_t postAtLogLevel)
{
  postStatusMsg(msg.str(), postAtLogLevel);
}

void postStatusMsg(const std::string &msg, uint32_t postAtLogLevel)
{
  if (!api::deviceIsSet())
    return;

  auto level = logLevel();
  if (level == OSP_LOG_NONE)
    return;

  auto &device = *api::Device::current;

  if (level <= postAtLogLevel) {
    bool logAsError =
        (device.warningsAreErrors && postAtLogLevel == OSP_LOG_WARNING)
        || postAtLogLevel == OSP_LOG_ERROR;

    if (logAsError)
      handleError(OSP_UNKNOWN_ERROR, msg + '\n');
    else
      api::Device::current->msg_fcn(
          api::Device::current->statusUserData, (msg + '\n').c_str());
  }
}

void handleError(OSPError e, const std::string &message)
{
  if (api::deviceIsSet()) {
    auto &device = api::currentDevice();

    device.lastErrorCode = e;
    device.lastErrorMsg = "#ospray: " + message;

    device.error_fcn(device.errorUserData, e, message.c_str());
  } else {
    // NOTE: No device, but something should still get printed for the user to
    //       debug the calling application.
    std::cerr << "#ospray: INITIALIZATION ERROR --> " << message << std::endl;
  }
}

void postTraceMsg(const std::string &message)
{
  if (api::deviceIsSet()) {
    auto &device = api::currentDevice();
    device.trace_fcn(message.c_str());
  }
}

size_t translatedHash(size_t v)
{
  static std::map<size_t, size_t> id_translation;

  auto itr = id_translation.find(v);
  if (itr == id_translation.end()) {
    static size_t newIndex = 0;
    id_translation[v] = newIndex;
    return newIndex++;
  } else {
    return id_translation[v];
  }
}

OSPTYPEFOR_DEFINITION(void *);
OSPTYPEFOR_DEFINITION(char *);
OSPTYPEFOR_DEFINITION(const char *);
OSPTYPEFOR_DEFINITION(const char[]);
OSPTYPEFOR_DEFINITION(bool);
OSPTYPEFOR_DEFINITION(char);
OSPTYPEFOR_DEFINITION(unsigned char);
OSPTYPEFOR_DEFINITION(short);
OSPTYPEFOR_DEFINITION(unsigned short);
OSPTYPEFOR_DEFINITION(int);
OSPTYPEFOR_DEFINITION(unsigned int);
OSPTYPEFOR_DEFINITION(long);
OSPTYPEFOR_DEFINITION(unsigned long);
OSPTYPEFOR_DEFINITION(long long);
OSPTYPEFOR_DEFINITION(unsigned long long);
OSPTYPEFOR_DEFINITION(float);
OSPTYPEFOR_DEFINITION(double);

OSPTYPEFOR_DEFINITION(OSPObject);
OSPTYPEFOR_DEFINITION(OSPCamera);
OSPTYPEFOR_DEFINITION(OSPData);
OSPTYPEFOR_DEFINITION(OSPFrameBuffer);
OSPTYPEFOR_DEFINITION(OSPFuture);
OSPTYPEFOR_DEFINITION(OSPGeometricModel);
OSPTYPEFOR_DEFINITION(OSPGeometry);
OSPTYPEFOR_DEFINITION(OSPGroup);
OSPTYPEFOR_DEFINITION(OSPImageOperation);
OSPTYPEFOR_DEFINITION(OSPInstance);
OSPTYPEFOR_DEFINITION(OSPLight);
OSPTYPEFOR_DEFINITION(OSPMaterial);
OSPTYPEFOR_DEFINITION(OSPRenderer);
OSPTYPEFOR_DEFINITION(OSPTexture);
OSPTYPEFOR_DEFINITION(OSPTransferFunction);
OSPTYPEFOR_DEFINITION(OSPVolume);
OSPTYPEFOR_DEFINITION(OSPVolumetricModel);
OSPTYPEFOR_DEFINITION(OSPWorld);

OSPDIMENSIONALITYOF_DEFINITION(OSP_VEC2UC);
OSPDIMENSIONALITYOF_DEFINITION(OSP_VEC3UC);
OSPDIMENSIONALITYOF_DEFINITION(OSP_VEC4UC);
OSPDIMENSIONALITYOF_DEFINITION(OSP_VEC2C);
OSPDIMENSIONALITYOF_DEFINITION(OSP_VEC3C);
OSPDIMENSIONALITYOF_DEFINITION(OSP_VEC4C);
OSPDIMENSIONALITYOF_DEFINITION(OSP_VEC2I);
OSPDIMENSIONALITYOF_DEFINITION(OSP_VEC3I);
OSPDIMENSIONALITYOF_DEFINITION(OSP_VEC4I);
OSPDIMENSIONALITYOF_DEFINITION(OSP_VEC2UI);
OSPDIMENSIONALITYOF_DEFINITION(OSP_VEC3UI);
OSPDIMENSIONALITYOF_DEFINITION(OSP_VEC4UI);
OSPDIMENSIONALITYOF_DEFINITION(OSP_VEC2L);
OSPDIMENSIONALITYOF_DEFINITION(OSP_VEC3L);
OSPDIMENSIONALITYOF_DEFINITION(OSP_VEC4L);
OSPDIMENSIONALITYOF_DEFINITION(OSP_VEC2UL);
OSPDIMENSIONALITYOF_DEFINITION(OSP_VEC3UL);
OSPDIMENSIONALITYOF_DEFINITION(OSP_VEC4UL);
OSPDIMENSIONALITYOF_DEFINITION(OSP_VEC2F);
OSPDIMENSIONALITYOF_DEFINITION(OSP_VEC3F);
OSPDIMENSIONALITYOF_DEFINITION(OSP_VEC4F);
OSPDIMENSIONALITYOF_DEFINITION(OSP_VEC2D);
OSPDIMENSIONALITYOF_DEFINITION(OSP_VEC3D);
OSPDIMENSIONALITYOF_DEFINITION(OSP_VEC4D);
OSPDIMENSIONALITYOF_DEFINITION(OSP_BOX1I);
OSPDIMENSIONALITYOF_DEFINITION(OSP_BOX2I);
OSPDIMENSIONALITYOF_DEFINITION(OSP_BOX3I);
OSPDIMENSIONALITYOF_DEFINITION(OSP_BOX4I);
OSPDIMENSIONALITYOF_DEFINITION(OSP_BOX1F);
OSPDIMENSIONALITYOF_DEFINITION(OSP_BOX2F);
OSPDIMENSIONALITYOF_DEFINITION(OSP_BOX3F);
OSPDIMENSIONALITYOF_DEFINITION(OSP_BOX4F);

} // namespace ospray<|MERGE_RESOLUTION|>--- conflicted
+++ resolved
@@ -383,19 +383,16 @@
     return (OSP_VEC3F);
   if (strcmp(string, "vec4f") == 0)
     return (OSP_VEC4F);
-<<<<<<< HEAD
   if (strcmp(string, "srgb") == 0)
     return (OSP_VEC3F);
   if (strcmp(string, "srgba") == 0)
     return (OSP_VEC4F);
-=======
   if (strcmp(string, "vec2d") == 0)
     return (OSP_VEC2D);
   if (strcmp(string, "vec3d") == 0)
     return (OSP_VEC3D);
   if (strcmp(string, "vec4d") == 0)
     return (OSP_VEC4D);
->>>>>>> ce447617
   if (strcmp(string, "int") == 0)
     return (OSP_INT);
   if (strcmp(string, "vec2i") == 0)
