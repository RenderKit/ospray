// ======================================================================== //
// Copyright 2009-2015 Intel Corporation                                    //
//                                                                          //
// Licensed under the Apache License, Version 2.0 (the "License");          //
// you may not use this file except in compliance with the License.         //
// You may obtain a copy of the License at                                  //
//                                                                          //
//     http://www.apache.org/licenses/LICENSE-2.0                           //
//                                                                          //
// Unless required by applicable law or agreed to in writing, software      //
// distributed under the License is distributed on an "AS IS" BASIS,        //
// WITHOUT WARRANTIES OR CONDITIONS OF ANY KIND, either express or implied. //
// See the License for the specific language governing permissions and      //
// limitations under the License.                                           //
// ======================================================================== //

#pragma once

#include "platform.h"

#if defined(__SSE__)
#include <xmmintrin.h>
#endif

#if defined(__SSE2__)
#include <emmintrin.h>
#endif

#if defined(__SSE3__)
#include <pmmintrin.h>
#endif

#if defined(__SSSE3__)
#include <tmmintrin.h>
#endif

#if defined (__SSE4_1__)
#include <smmintrin.h>
#endif

#if defined (__SSE4_2__)
#include <nmmintrin.h>
#endif

#if defined(__AVX__) || defined(__MIC__)
#include <immintrin.h>
#endif

#if defined(__BMI__) && defined(__GNUC__)
<<<<<<< HEAD
#ifndef _tzcnt_u32
#define _tzcnt_u32 __tzcnt_u32
#define _tzcnt_u64 __tzcnt_u64
=======
# ifndef _tzcnt_u32
#  define _tzcnt_u32 __tzcnt_u32
# endif
# ifndef _tzcnt_u64
#  define _tzcnt_u64 __tzcnt_u64
# endif
>>>>>>> 561f2d36
#endif
#endif

#if defined(__LZCNT__)
#define _lzcnt_u32 __lzcnt32
#define _lzcnt_u64 __lzcnt64
#endif

#if defined(__MIC__)
#include <immintrin.h>
#endif

////////////////////////////////////////////////////////////////////////////////
/// Windows Platform
////////////////////////////////////////////////////////////////////////////////

#if defined(__WIN32__)

#include <intrin.h>

__forceinline uint64 __rdpmc(int i) {
  return __readpmc(i);
}

#if defined(__SSE4_2__)

__forceinline int __popcnt(int in) {
  return _mm_popcnt_u32(in);
}

#if !defined(_MSC_VER)
__forceinline unsigned int __popcnt(unsigned int in) {
  return _mm_popcnt_u32(in);
}
#endif

#if defined(__X86_64__)
__forceinline long long __popcnt(long long in) {
  return _mm_popcnt_u64(in);
}
__forceinline size_t __popcnt(size_t in) {
  return _mm_popcnt_u64(in);
}
#endif

#endif

__forceinline int __bsf(int v) {
#if defined(__AVX2__) 
  return _tzcnt_u32(v);
#else
  unsigned long r = 0; _BitScanForward(&r,v); return r;
#endif
}

__forceinline unsigned int __bsf(unsigned int v) {
#if defined(__AVX2__) 
  return _tzcnt_u32(v);
#else
  unsigned long r = 0; _BitScanForward(&r,v); return r;
#endif
}

__forceinline int __bsr(int v) {
  unsigned long r = 0; _BitScanReverse(&r,v); return r;
}

__forceinline int __btc(int v, int i) {
  long r = v; _bittestandcomplement(&r,i); return r;
}

__forceinline int __bts(int v, int i) {
  long r = v; _bittestandset(&r,i); return r;
}

__forceinline int __btr(int v, int i) {
  long r = v; _bittestandreset(&r,i); return r;
}

__forceinline int bitscan(int v) {
#if defined(__AVX2__) 
  return _tzcnt_u32(v);
#else
  return __bsf(v);
#endif
}

__forceinline int clz(const int x)
{
#if defined(__AVX2__)
  return _lzcnt_u32(x);
#else
  if (unlikely(x == 0)) return 32;
  return 31 - __bsr(x);    
#endif
}

__forceinline int __bscf(int& v) 
{
  int i = __bsf(v);
  v &= v-1;
  return i;
}

__forceinline unsigned int __bscf(unsigned int& v) 
{
  unsigned int i = __bsf(v);
  v &= v-1;
  return i;
}

#if defined(__X86_64__)

__forceinline size_t __bsf(size_t v) {
#if defined(__AVX2__) 
  return _tzcnt_u64(v);
#else
  unsigned long r = 0; _BitScanForward64(&r,v); return r;
#endif
}

__forceinline size_t __bsr(size_t v) {
  unsigned long r = 0; _BitScanReverse64(&r,v); return r;
}

__forceinline size_t __btc(size_t v, size_t i) {
  size_t r = v; _bittestandcomplement64((__int64*)&r,i); return r;
}

__forceinline size_t __bts(size_t v, size_t i) {
  __int64 r = v; _bittestandset64(&r,i); return r;
}

__forceinline size_t __btr(size_t v, size_t i) {
  __int64 r = v; _bittestandreset64(&r,i); return r;
}

__forceinline size_t bitscan(size_t v) {
#if defined(__AVX2__)
#if defined(__X86_64__)
  return _tzcnt_u64(v);
#else
  return _tzcnt_u32(v);
#endif
#else
  return __bsf(v);
#endif
}

__forceinline size_t __bscf(size_t& v) 
{
  size_t i = __bsf(v);
  v &= v-1;
  return i;
}

#endif

typedef int32 atomic32_t;

__forceinline int32 atomic_add(volatile int32* p, const int32 v) {
  return _InterlockedExchangeAdd((volatile long*)p,v);
}

__forceinline int32 atomic_sub(volatile int32* p, const int32 v) {
  return _InterlockedExchangeAdd((volatile long*)p,-v);
}

__forceinline int32 atomic_xchg(volatile int32 *p, int32 v) {
  return _InterlockedExchange((volatile long*)p, v);
}

__forceinline int32 atomic_cmpxchg(volatile int32* p, const int32 c, const int32 v) {
  return _InterlockedCompareExchange((volatile long*)p,v,c);
}

#if defined(__X86_64__)

typedef int64 atomic64_t;

__forceinline int64 atomic_add(volatile int64* m, const int64 v) {
  return _InterlockedExchangeAdd64(m,v);
}

__forceinline int64 atomic_sub(volatile int64* m, const int64 v) {
  return _InterlockedExchangeAdd64(m,-v);
}

__forceinline int64 atomic_xchg(volatile int64 *p, int64 v) {
  return _InterlockedExchange64((volatile long long *)p, v);
}

__forceinline int64 atomic_cmpxchg(volatile int64* m, const int64 c, const int64 v) {
  return _InterlockedCompareExchange64(m,v,c);
}

#endif

////////////////////////////////////////////////////////////////////////////////
/// Unix Platform
////////////////////////////////////////////////////////////////////////////////

#else

#if defined(__i386__) && defined(__PIC__)

__forceinline void __cpuid(int out[4], int op) 
{
  asm volatile ("xchg{l}\t{%%}ebx, %1\n\t"
                "cpuid\n\t"
                "xchg{l}\t{%%}ebx, %1\n\t"
                : "=a"(out[0]), "=r"(out[1]), "=c"(out[2]), "=d"(out[3]) 
                : "0"(op)); 
}

__forceinline void __cpuid_count(int out[4], int op1, int op2) 
{
  asm volatile ("xchg{l}\t{%%}ebx, %1\n\t"
                "cpuid\n\t"
                "xchg{l}\t{%%}ebx, %1\n\t"
                : "=a" (out[0]), "=r" (out[1]), "=c" (out[2]), "=d" (out[3])
                : "0" (op1), "2" (op2)); 
}

#else

__forceinline void __cpuid(int out[4], int op) {
  asm volatile ("cpuid" : "=a"(out[0]), "=b"(out[1]), "=c"(out[2]), "=d"(out[3]) : "a"(op)); 
}

__forceinline void __cpuid_count(int out[4], int op1, int op2) {
  asm volatile ("cpuid" : "=a"(out[0]), "=b"(out[1]), "=c"(out[2]), "=d"(out[3]) : "a"(op1), "c"(op2)); 
}

#endif

__forceinline uint64 __rdtsc()  {
  uint32 high,low;
  asm volatile ("rdtsc" : "=d"(high), "=a"(low));
  return (((uint64)high) << 32) + (uint64)low;
}

__forceinline uint64 __rdpmc(int i) {
  uint32 high,low;
  asm volatile ("rdpmc" : "=d"(high), "=a"(low) : "c"(i));
  return (((uint64)high) << 32) + (uint64)low;
}

#if !defined(__MIC__)

#if defined(__SSE4_2__)
__forceinline unsigned int __popcnt(unsigned int in) {
  int r = 0; asm ("popcnt %1,%0" : "=r"(r) : "r"(in)); return r;
}
#endif

__forceinline int __bsf(int v) {
  int r = 0; asm ("bsf %1,%0" : "=r"(r) : "r"(v)); return r;
}

__forceinline int __bsr(int v) {
  int r = 0; asm ("bsr %1,%0" : "=r"(r) : "r"(v)); return r;
}

__forceinline int __btc(int v, int i) {
  int r = 0; asm ("btc %1,%0" : "=r"(r) : "r"(i), "0"(v) : "flags" ); return r;
}

__forceinline int __bts(int v, int i) {
  int r = 0; asm ("bts %1,%0" : "=r"(r) : "r"(i), "0"(v) : "flags"); return r;
}

__forceinline int __btr(int v, int i) {
  int r = 0; asm ("btr %1,%0" : "=r"(r) : "r"(i), "0"(v) : "flags"); return r;
}

__forceinline size_t __bsf(size_t v) {
  size_t r = 0; asm ("bsf %1,%0" : "=r"(r) : "r"(v)); return r;
}

__forceinline unsigned int __bsf(unsigned int v) {
  unsigned int r = 0; asm ("bsf %1,%0" : "=r"(r) : "r"(v)); return r;
}

__forceinline size_t __bsr(size_t v) {
  size_t r = 0; asm ("bsr %1,%0" : "=r"(r) : "r"(v)); return r;
}

__forceinline size_t __btc(size_t v, size_t i) {
  size_t r = 0; asm ("btc %1,%0" : "=r"(r) : "r"(i), "0"(v) : "flags" ); return r;
}

__forceinline size_t __bts(size_t v, size_t i) {
  size_t r = 0; asm ("bts %1,%0" : "=r"(r) : "r"(i), "0"(v) : "flags"); return r;
}

__forceinline size_t __btr(size_t v, size_t i) {
  size_t r = 0; asm ("btr %1,%0" : "=r"(r) : "r"(i), "0"(v) : "flags"); return r;
}

__forceinline int bitscan(int v) {
#if defined(__AVX2__) 
  return _tzcnt_u32(v);
#else
  return __bsf(v);
#endif
}

__forceinline unsigned int bitscan(unsigned int v) {
#if defined(__AVX2__) 
  return _tzcnt_u32(v);
#else
  return __bsf(v);
#endif
}

__forceinline size_t bitscan(size_t v) {
#if defined(__AVX2__)
#if defined(__X86_64__)
  return _tzcnt_u64(v);
#else
  return _tzcnt_u32(v);
#endif
#else
  return __bsf(v);
#endif
}

__forceinline int clz(const int x)
{
#if defined(__AVX2__)
  return _lzcnt_u32(x);
#else
  if (unlikely(x == 0)) return 32;
  return 31 - __bsr(x);    
#endif
}

__forceinline int __bscf(int& v) 
{
  int i = bitscan(v);
#if defined(__AVX2__)
  v &= v-1;
#else
  v = __btc(v,i);
#endif
  return i;
}

__forceinline unsigned int __bscf(unsigned int& v) 
{
  unsigned int i = bitscan(v);
  v &= v-1;
  return i;
}

__forceinline size_t __bscf(size_t& v) 
{
  size_t i = bitscan(v);
#if defined(__AVX2__)
  v &= v-1;
#else
  v = __btc(v,i);
#endif
  return i;
}

#else

__forceinline unsigned int clz(const unsigned int x) {
  return _lzcnt_u32(x); 
}

__forceinline size_t clz(const size_t x) {
  return _lzcnt_u64(x); 
}

__forceinline unsigned int bitscan(unsigned int v) {
  return _mm_tzcnt_32(v); 
}

__forceinline size_t bitscan64(size_t v) {
  return _mm_tzcnt_64(v); 
}

__forceinline unsigned int bitscan(const int index, const unsigned int v) { 
  return _mm_tzcnti_32(index,v); 
};

__forceinline size_t bitscan64(const ssize_t index, const size_t v) { 
  return _mm_tzcnti_64(index,v); 
};

__forceinline int __popcnt(int v) {
  return _mm_countbits_32(v); 
}

__forceinline unsigned int __popcnt(unsigned int v) {
  return _mm_countbits_32(v); 
}

__forceinline unsigned int countbits(unsigned int v) {
  return _mm_countbits_32(v); 
};

__forceinline size_t __popcnt(size_t v) {
  return _mm_countbits_64(v); 
}

__forceinline size_t countbits64(size_t v) { 
  return _mm_countbits_64(v); 
};

__forceinline int __bsf(int v) {
  return bitscan(v); 
}

__forceinline unsigned int __bsf(unsigned int v) {
  return bitscan(v); 
}

__forceinline size_t __bsf(size_t v) {
  return bitscan(v); 
}

__forceinline size_t __btc(size_t v, size_t i) {
  return v ^ (size_t(1) << i); 
}

__forceinline unsigned int __bsr(unsigned int v) {
  return 31 - _lzcnt_u32(v); 
}

__forceinline size_t __bsr(size_t v) {
  return 63 - _lzcnt_u64(v); 
}

#endif

#if defined(__X86_64__)

typedef int64 atomic64_t;

__forceinline int64 atomic_add( int64 volatile* value, int64 input ) {
  return __sync_fetch_and_add(value, input);
}

__forceinline int64 atomic_sub( int64 volatile* value, int64 input ) {
  return __sync_fetch_and_add(value, -input);
}

__forceinline int64 atomic_xchg( int64 volatile* value, int64 input ) {
  return __sync_lock_test_and_set(value, input);
}

__forceinline int64 atomic_cmpxchg( int64 volatile* value, int64 comparand, const int64 input) {
  return __sync_val_compare_and_swap(value, comparand, input);
}

#endif

typedef int32 atomic32_t;

__forceinline int32 atomic_add( int32 volatile* value, int32 input ) {
  return __sync_fetch_and_add(value, input);
}

__forceinline int32 atomic_sub( int32 volatile* value, int32 input ) {
  return __sync_fetch_and_add(value, -input);
}

__forceinline int32 atomic_xchg( int32 volatile* value, int32 input ) {
  return __sync_lock_test_and_set(value, input);
}

__forceinline int32 atomic_cmpxchg( int32 volatile* value, int32 comparand, const int32 input ) {
  return __sync_val_compare_and_swap(value, comparand, input);
}

typedef int8 atomic8_t;

__forceinline int8 atomic_add( int8 volatile* value, int8 input ) {
  return __sync_fetch_and_add(value, input);
}

__forceinline int8 atomic_sub( int8 volatile* value, int8 input ) {
  return __sync_fetch_and_add(value, -input);
}

__forceinline int8 atomic_xchg( int8 volatile* value, int8 input ) {
  return __sync_lock_test_and_set(value, input);
}

__forceinline int8 atomic_cmpxchg( int8 volatile* value, int8 comparand, const int8 input ) {
  return __sync_val_compare_and_swap(value, comparand, input);
}

#endif

////////////////////////////////////////////////////////////////////////////////
/// All Platforms
////////////////////////////////////////////////////////////////////////////////

#if defined(__X86_64__)
  typedef atomic64_t atomic_t;
#else
  typedef atomic32_t atomic_t;
#endif

#if defined(__X86_64__)

template<typename T>
__forceinline T* atomic_xchg_ptr( T* volatile* value, const T* input)
{  return (T*)atomic_xchg((int64*)value,(int64)input); }

template<typename T>
__forceinline T* atomic_cmpxchg_ptr( T* volatile* value, T* comparand, const T* input )
{  return (T*)atomic_cmpxchg((int64*)value,(int64)comparand,(int64)input); }

#else

template<typename T>
__forceinline T* atomic_xchg_ptr( T* volatile* value, const T* input)
{  return (T*)atomic_xchg((int32*)value,(int32)input); }

template<typename T>
__forceinline T* atomic_cmpxchg_ptr( T* volatile* value,  T* comparand, const T* input )
{  return (T*)atomic_cmpxchg((int32*)value,(int32)comparand,(int32)input); }

#endif

__forceinline void atomic_min_f32(volatile float *__restrict__ ptr, const float b)
{
  const int int_b = *(int*)&b;
  while (1)
  {
    float a = *ptr;
    if (a <= b) break;
    const int int_a = *(int*)&a;
    const int result = atomic_cmpxchg((int*)ptr,int_a,int_b);
    if (result == int_a) break;
  }
}

__forceinline void atomic_max_f32(volatile float *__restrict__ ptr, const float b)
{
  const int int_b = *(int*)&b;
  while (1)
  {
    float a = *ptr;
    if (a >= b) break;
    const int int_a = *(int*)&a;
    const int result = atomic_cmpxchg((int*)ptr,int_a,int_b);
    if (result == int_a) break;
  }
}

__forceinline void atomic_min_i32(volatile int *__restrict__ ptr, const int b)
{
  while (1)
  {
    int a = *ptr;
    if (a <= b) break;
    const int int_a = *(int*)&a;
    const int result = atomic_cmpxchg((int*)ptr,int_a,b);
    if (result == int_a) break;
  }
}

__forceinline void atomic_max_i32(volatile int *__restrict__ ptr, const int b)
{
  while (1)
  {
    int a = *ptr;
    if (a >= b) break;
    const int int_a = *(int*)&a;
    const int result = atomic_cmpxchg((int*)ptr,int_a,b);
    if (result == int_a) break;
  }
}

__forceinline void atomic_min_ui32(volatile unsigned int *__restrict__ ptr, const unsigned int b)
{
  while (1)
  {
    unsigned int a = *ptr;
    if (a <= b) break;
    const unsigned int int_a = *(unsigned int*)&a;
    const unsigned int result = atomic_cmpxchg((int*)ptr,int_a,b);
    if (result == int_a) break;
  }
}

__forceinline void atomic_max_ui32(volatile unsigned int *__restrict__ ptr, const unsigned int b)
{
  while (1)
  {
    unsigned int a = *ptr;
    if (a >= b) break;
    const unsigned int int_a = *(unsigned int*)&a;
    const unsigned int result = atomic_cmpxchg((int*)ptr,int_a,b);
    if (result == int_a) break;
  }
}

static const unsigned int BITSCAN_NO_BIT_SET_32 = 32;
static const size_t       BITSCAN_NO_BIT_SET_64 = 64;


__forceinline uint64 rdtsc()
{
#if !defined(__MIC__)
  int dummy[4]; 
  __cpuid(dummy,0); 
  uint64 clock = __rdtsc(); 
  __cpuid(dummy,0); 
  return clock;
#else
  return __rdtsc(); 
#endif
}

__forceinline int cast_f2i(float f) {
  union { float f; int i; } v; v.f = f; return v.i;
}

__forceinline float cast_i2f(int i) {
  union { float f; int i; } v; v.i = i; return v.f;
}

#if defined(__MIC__)
__forceinline void __pause (const unsigned int cycles = 256) { 
  _mm_delay_32(cycles); 
}
#else
__forceinline void __pause (const int cycles = 0) {
  for (size_t i=0; i<8; i++)
    _mm_pause();    
}
#endif

__forceinline void __pause_expfalloff(unsigned int &cycles, const unsigned int max_cycles) 
{ 
  __pause(cycles);
  cycles += cycles;
  if (cycles > max_cycles) 
    cycles = max_cycles;
}

/* prefetches */
__forceinline void prefetchL1 (const void* ptr) { _mm_prefetch((const char*)ptr,_MM_HINT_T0); }
__forceinline void prefetchL2 (const void* ptr) { _mm_prefetch((const char*)ptr,_MM_HINT_T1); }
__forceinline void prefetchL3 (const void* ptr) { _mm_prefetch((const char*)ptr,_MM_HINT_T2); }
__forceinline void prefetchNTA(const void* ptr) { _mm_prefetch((const char*)ptr,_MM_HINT_NTA); }

__forceinline void prefetchL1EX(const void* ptr) { 
#if defined(__MIC__)
  _mm_prefetch((const char*)ptr,_MM_HINT_ET0); 
#else
  _mm_prefetch((const char*)ptr,_MM_HINT_T0); 
#endif
}

__forceinline void prefetchL2EX(const void* ptr) { 
#if defined(__MIC__)
  _mm_prefetch((const char*)ptr,_MM_HINT_ET2); 
#else
  _mm_prefetch((const char*)ptr,_MM_HINT_T1); 
#endif
}<|MERGE_RESOLUTION|>--- conflicted
+++ resolved
@@ -47,19 +47,12 @@
 #endif
 
 #if defined(__BMI__) && defined(__GNUC__)
-<<<<<<< HEAD
-#ifndef _tzcnt_u32
-#define _tzcnt_u32 __tzcnt_u32
-#define _tzcnt_u64 __tzcnt_u64
-=======
 # ifndef _tzcnt_u32
 #  define _tzcnt_u32 __tzcnt_u32
 # endif
 # ifndef _tzcnt_u64
 #  define _tzcnt_u64 __tzcnt_u64
 # endif
->>>>>>> 561f2d36
-#endif
 #endif
 
 #if defined(__LZCNT__)
