// ======================================================================== //
// Copyright 2009-2015 Intel Corporation                                    //
//                                                                          //
// Licensed under the Apache License, Version 2.0 (the "License");          //
// you may not use this file except in compliance with the License.         //
// You may obtain a copy of the License at                                  //
//                                                                          //
//     http://www.apache.org/licenses/LICENSE-2.0                           //
//                                                                          //
// Unless required by applicable law or agreed to in writing, software      //
// distributed under the License is distributed on an "AS IS" BASIS,        //
// WITHOUT WARRANTIES OR CONDITIONS OF ANY KIND, either express or implied. //
// See the License for the specific language governing permissions and      //
// limitations under the License.                                           //
// ======================================================================== //

#pragma once

#include "platform.h"

namespace embree
{
  /*! type for thread */
  typedef struct opaque_thread_t* thread_t;

  /*! signature of thread start function */
  typedef void (*thread_func)(void*);

  /*! creates a hardware thread running on specific logical thread */
<<<<<<< HEAD
  OSPRAY_EMBREE_INTERFACE thread_t createThread(thread_func f, void* arg, size_t stack_size = 1, ssize_t threadID = -1);
=======
  OSPRAY_EMBREE_INTERFACE thread_t createThread(thread_func f, void* arg, size_t stack_size = 0, ssize_t threadID = -1);
>>>>>>> 46636a9c

  /*! set affinity of the calling thread */
  OSPRAY_EMBREE_INTERFACE void setAffinity(ssize_t affinity);

  /*! the thread calling this function gets yielded */
  OSPRAY_EMBREE_INTERFACE void yield();

  /*! waits until the given thread has terminated */
  OSPRAY_EMBREE_INTERFACE void join(thread_t tid);

  /*! destroy handle of a thread */
  OSPRAY_EMBREE_INTERFACE void destroyThread(thread_t tid);

  /*! type for handle to thread local storage */
  typedef struct opaque_tls_t* tls_t;

  /*! creates thread local storage */
  OSPRAY_EMBREE_INTERFACE tls_t createTls();

  /*! set the thread local storage pointer */
  OSPRAY_EMBREE_INTERFACE void setTls(tls_t tls, void* const ptr);

  /*! return the thread local storage pointer */
  OSPRAY_EMBREE_INTERFACE void* getTls(tls_t tls);

  /*! destroys thread local storage identifier */
  OSPRAY_EMBREE_INTERFACE void destroyTls(tls_t tls);

#if defined(__MIC__)
  void printThreadInfo();
#endif
}<|MERGE_RESOLUTION|>--- conflicted
+++ resolved
@@ -27,11 +27,7 @@
   typedef void (*thread_func)(void*);
 
   /*! creates a hardware thread running on specific logical thread */
-<<<<<<< HEAD
-  OSPRAY_EMBREE_INTERFACE thread_t createThread(thread_func f, void* arg, size_t stack_size = 1, ssize_t threadID = -1);
-=======
   OSPRAY_EMBREE_INTERFACE thread_t createThread(thread_func f, void* arg, size_t stack_size = 0, ssize_t threadID = -1);
->>>>>>> 46636a9c
 
   /*! set affinity of the calling thread */
   OSPRAY_EMBREE_INTERFACE void setAffinity(ssize_t affinity);
