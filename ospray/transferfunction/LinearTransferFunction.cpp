/********************************************************************* *\
 * INTEL CORPORATION PROPRIETARY INFORMATION                            
 * This software is supplied under the terms of a license agreement or  
 * nondisclosure agreement with Intel Corporation and may not be copied 
 * or disclosed except in accordance with the terms of that agreement.  
 * Copyright (C) 2014 Intel Corporation. All Rights Reserved.           
 ********************************************************************* */

#include "ospray/common/Data.h"
#include "ospray/common/OspCommon.h"
#include "ospray/transferfunction/LinearTransferFunction.h"
#include "TransferFunction_ispc.h"

namespace ospray {

  void LinearTransferFunction::commit() 
  {
    // Create the equivalent ISPC transfer function.
    if (ispcEquivalent == NULL) createEquivalentISPC();

    // Retrieve the color and opacity values.
    Data *colors = getParamData("colors", NULL);  Data *alphas = getParamData("alphas", NULL);

    // Set the color values.
    if (colors) ispc::LinearTransferFunction_setColorValues(ispcEquivalent, colors->numItems, (ispc::vec3f *) colors->data);

    // Set the color value range.
    if (colors) ispc::LinearTransferFunction_setColorRange(ispcEquivalent, getParamf("colorValueMin", 0.0f), getParamf("colorValueMax", 1.0f));

    // Set the opacity values.
    if (alphas) ispc::LinearTransferFunction_setAlphaValues(ispcEquivalent, alphas->numItems, (float *) alphas->data);

    // Set the opacity value range.
    if (alphas) ispc::LinearTransferFunction_setAlphaRange(ispcEquivalent, getParamf("alphaValueMin", 0.0f), getParamf("alphaValueMax", 1.0f));
	
<<<<<<< HEAD
    // Set the value range that the transfer function covers
    vec2f range = getParam2f("range", vec2f(0.f,1.f));
    ispc::TransferFunction_setValueRange(ispcEquivalent, range.x, range.y);
  }

  void LinearTransferFunction::createEquivalentISPC() 
  {
    // The equivalent ISPC transfer function must not exist yet.
    exitOnCondition(ispcEquivalent != NULL, "attempt to overwrite an existing ISPC transfer function");

    // Create the equivalent ISPC transfer function.
    ispcEquivalent = ispc::LinearTransferFunction_createInstance();

    // The object may not have been created.
    exitOnCondition(ispcEquivalent == NULL, "unable to create ISPC transfer function");
  }
=======
	//! Set the value range that the transfer function covers
	vec2f valueRange = getParam2f("range", vec2f(0.0f, 1.0f));  ispc::TransferFunction_setValueRange(ispcEquivalent, (const ispc::vec2f &) valueRange);

    }

    void LinearTransferFunction::createEquivalentISPC() {

        //! The equivalent ISPC transfer function must not exist yet.
        exitOnCondition(ispcEquivalent != NULL, "attempt to overwrite an existing ISPC transfer function");

        //! Create the equivalent ISPC transfer function.
        ispcEquivalent = ispc::LinearTransferFunction_createInstance();

        //! The object may not have been created.
        exitOnCondition(ispcEquivalent == NULL, "unable to create ISPC transfer function");

    }
>>>>>>> 7ee01e14

} // namespace ospray
<|MERGE_RESOLUTION|>--- conflicted
+++ resolved
@@ -33,14 +33,13 @@
     // Set the opacity value range.
     if (alphas) ispc::LinearTransferFunction_setAlphaRange(ispcEquivalent, getParamf("alphaValueMin", 0.0f), getParamf("alphaValueMax", 1.0f));
 	
-<<<<<<< HEAD
     // Set the value range that the transfer function covers
-    vec2f range = getParam2f("range", vec2f(0.f,1.f));
-    ispc::TransferFunction_setValueRange(ispcEquivalent, range.x, range.y);
+    vec2f valueRange = getParam2f("range", vec2f(0.0f, 1.0f));  
+    ispc::TransferFunction_setValueRange(ispcEquivalent, (const ispc::vec2f &) valueRange);
   }
 
-  void LinearTransferFunction::createEquivalentISPC() 
-  {
+  void LinearTransferFunction::createEquivalentISPC() {
+
     // The equivalent ISPC transfer function must not exist yet.
     exitOnCondition(ispcEquivalent != NULL, "attempt to overwrite an existing ISPC transfer function");
 
@@ -49,25 +48,7 @@
 
     // The object may not have been created.
     exitOnCondition(ispcEquivalent == NULL, "unable to create ISPC transfer function");
+
   }
-=======
-	//! Set the value range that the transfer function covers
-	vec2f valueRange = getParam2f("range", vec2f(0.0f, 1.0f));  ispc::TransferFunction_setValueRange(ispcEquivalent, (const ispc::vec2f &) valueRange);
-
-    }
-
-    void LinearTransferFunction::createEquivalentISPC() {
-
-        //! The equivalent ISPC transfer function must not exist yet.
-        exitOnCondition(ispcEquivalent != NULL, "attempt to overwrite an existing ISPC transfer function");
-
-        //! Create the equivalent ISPC transfer function.
-        ispcEquivalent = ispc::LinearTransferFunction_createInstance();
-
-        //! The object may not have been created.
-        exitOnCondition(ispcEquivalent == NULL, "unable to create ISPC transfer function");
-
-    }
->>>>>>> 7ee01e14
 
 } // namespace ospray
