// Copyright 2009-2021 Intel Corporation
// SPDX-License-Identifier: Apache-2.0

#include "Light.ih"

struct QuadLight
{
  Light super; //!< inherited light fields

  vec3f radiance; //!< emmitted RGB radiance
  vec3f position; //!< world-space corner position of the light
  vec3f edge1; //!< vectors to adjacent corners
  vec3f edge2; //!< vectors to adjacent corners

  vec3f nnormal; //!< negated normal, the direction that the QuadLight is not
                 //!< emitting; normalized
  float ppdf; // probability to sample point on light = 1/area
};

// Implementation
//////////////////////////////////////////////////////////////////////////////

Light_SampleRes QuadLight_sample(const uniform Light *uniform super,
    const DifferentialGeometry &dg,
    const vec2f &sp)
{
  const QuadLight *uniform self = (QuadLight * uniform) super;
  Light_SampleRes res;

  // (0, 0) should sample center --> add 0.5 CranleyPatterson rotation
  vec2f s;
  s.x = sp.x > 0.5f ? sp.x - 0.5f : sp.x + 0.5f;
  s.y = sp.y > 0.5f ? sp.y - 0.5f : sp.y + 0.5f;

  // sample position on light with density ppdf = 1/area
  // TODO: use solid angle sampling
  const vec3f pos = self->position + self->edge1 * s.x + self->edge2 * s.y;

  // extant light vector from the hit point
  const vec3f dir = pos - dg.P;
  const float dist = length(dir);

  // normalized light vector
  res.dir = dir / dist;
  res.dist = dist;

  // convert to pdf wrt. solid angle
  const float cosd = dot(self->nnormal, res.dir);
  //res.pdf = self->ppdf * sqr(dist) / abs(cosd);
  res.pdf = 1.0f / (abs(cosd) + 1e-4f);

  // emit only to one side
  res.weight = cosd > 0.f ? self->radiance * rcp(res.pdf) : make_vec3f(0.f);

  return res;
}

Light_EvalRes QuadLight_eval(const uniform Light *uniform super,
    const DifferentialGeometry &dg,
    const vec3f &dir,
    const float minDist,
    const float maxDist)
{
  uniform QuadLight *uniform self = (uniform QuadLight * uniform) super;
  Light_EvalRes res;
  res.radiance = make_vec3f(0.f);

  // backfacing?
  const float cosd = dot(self->nnormal, dir);
  // denominator = dot(cross(edge1, edge2), dir) == cosd/ppdf
  if (cosd <= 0.f)
    return res;

  const vec3f c = self->position - dg.P;
  const vec3f r = cross(c, dir);
  const float u = dot(r, self->edge1);
  const float v = -dot(r, self->edge2);

  // u/denominator > 1?
  if (min(u, v) < 0.f | max(u, v) * self->ppdf > cosd)
    return res;

  const float rcosd = rcp(cosd + 1e-4f);
  const float dist = dot(self->nnormal, c) * rcosd;
  if (dist <= minDist | dist > maxDist)
    return res;

<<<<<<< HEAD
  res.radiance = self->super.radiance;
  //res.pdf = self->ppdf * sqr(dist) * rcosd;
  res.pdf = rcosd;
=======
  res.radiance = self->radiance;
  res.pdf = self->ppdf * sqr(dist) * rcosd;
>>>>>>> 4d32a46f

  return res;
}

// Exports (called from C++)
//////////////////////////////////////////////////////////////////////////////

//! Set the parameters of an ispc-side QuadLight object
export void QuadLight_set(void *uniform super,
    const uniform vec3f &radiance,
    const uniform vec3f &position,
    const uniform vec3f &edge1,
    const uniform vec3f &edge2)
{
  uniform QuadLight *uniform self = (uniform QuadLight * uniform) super;
  self->radiance = radiance;
  self->position = position;
  self->edge1 = edge1;
  self->edge2 = edge2;

  const uniform vec3f ndirection = cross(edge2, edge1);
  self->ppdf = rcp(length(ndirection)); // 1/area
  self->nnormal = ndirection * self->ppdf; // normalize
}

//! Create an ispc-side QuadLight object
export void *uniform QuadLight_create()
{
  uniform QuadLight *uniform self = uniform new uniform QuadLight;

  Light_Constructor(&self->super);
  self->super.sample = QuadLight_sample;
  self->super.eval = QuadLight_eval;

  QuadLight_set(self,
      make_vec3f(0.f),
      make_vec3f(0.f),
      make_vec3f(1.f, 0.f, 0.f),
      make_vec3f(0.f, 1.f, 0.f));

  return self;
}<|MERGE_RESOLUTION|>--- conflicted
+++ resolved
@@ -85,14 +85,9 @@
   if (dist <= minDist | dist > maxDist)
     return res;
 
-<<<<<<< HEAD
-  res.radiance = self->super.radiance;
+  res.radiance = self->radiance;
   //res.pdf = self->ppdf * sqr(dist) * rcosd;
   res.pdf = rcosd;
-=======
-  res.radiance = self->radiance;
-  res.pdf = self->ppdf * sqr(dist) * rcosd;
->>>>>>> 4d32a46f
 
   return res;
 }
