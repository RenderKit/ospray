--- conflicted
+++ resolved
@@ -50,15 +50,8 @@
   res.dist = dist;
 
   // convert to pdf wrt. solid angle
-<<<<<<< HEAD
-  const float cosd = dot(self->nnormal, res.dir);
-  //res.pdf = self->ppdf * sqr(dist) / abs(cosd);
-  res.pdf = 1.0f / (abs(cosd) + 1e-4f);
-=======
   const float cosd = dot(nnormal, res.dir);
   res.pdf = ppdf * sqr(dist) / abs(cosd);
->>>>>>> fe4b3806
-
   // emit only to one side
   res.weight = cosd > 0.f ? self->radiance * rcp(res.pdf) : make_vec3f(0.f);
 
@@ -142,23 +135,13 @@
   if (min(u, v) < 0.f | max(u, v) * ppdf > cosd)
     return res;
 
-<<<<<<< HEAD
   const float rcosd = rcp(cosd + 1e-4f);
-  const float dist = dot(self->nnormal, c) * rcosd;
-=======
-  const float rcosd = rcp(cosd);
   const float dist = dot(nnormal, c) * rcosd;
->>>>>>> fe4b3806
   if (dist <= minDist | dist > maxDist)
     return res;
 
   res.radiance = self->radiance;
-<<<<<<< HEAD
-  //res.pdf = self->ppdf * sqr(dist) * rcosd;
-  res.pdf = rcosd;
-=======
   res.pdf = ppdf * sqr(dist) * rcosd;
-
   return res;
 }
 
@@ -214,7 +197,6 @@
     res =
         Eval(self, pos, edge1, edge2, ppdf, nnormal, dg, dir, minDist, maxDist);
   }
->>>>>>> fe4b3806
   return res;
 }
 
