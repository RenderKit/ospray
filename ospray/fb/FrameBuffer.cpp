// ======================================================================== //
// Copyright 2009-2015 Intel Corporation                                    //
//                                                                          //
// Licensed under the Apache License, Version 2.0 (the "License");          //
// you may not use this file except in compliance with the License.         //
// You may obtain a copy of the License at                                  //
//                                                                          //
//     http://www.apache.org/licenses/LICENSE-2.0                           //
//                                                                          //
// Unless required by applicable law or agreed to in writing, software      //
// distributed under the License is distributed on an "AS IS" BASIS,        //
// WITHOUT WARRANTIES OR CONDITIONS OF ANY KIND, either express or implied. //
// See the License for the specific language governing permissions and      //
// limitations under the License.                                           //
// ======================================================================== //

#include "FrameBuffer.h"
#include "LocalFB_ispc.h"

namespace ospray {

  FrameBuffer::FrameBuffer(const vec2i &size,
                           ColorBufferFormat colorBufferFormat,
                           bool hasDepthBuffer,
                           bool hasAccumBuffer)
    : size(size),
      colorBufferFormat(colorBufferFormat),
      hasDepthBuffer(hasDepthBuffer),
      hasAccumBuffer(hasAccumBuffer),
      accumID(-1)
  {
    managedObjectType = OSP_FRAMEBUFFER;
    Assert(size.x > 0 && size.y > 0);
  };

<<<<<<< HEAD
  void FrameBuffer::waitForRenderTaskToBeReady() 
  {
  }

  /*! helper function for debugging. write out given pixels in PPM format */
  void writePPM(const std::string &fileName, const vec2i &size, uint32 *pixels)
  {
    FILE *file = fopen(fileName.c_str(),"w");
    if (!file) {
      std::cout << "#osp:fb: could not open file " << fileName << std::endl;
      return;
    }
    fprintf(file,"P6\n%i %i\n255\n",size.x,size.y);
    for (int i=0;i<size.x*size.y;i++) {
      char *ptr = (char*)&pixels[i];
      fwrite(ptr,1,3,file);
    }
    fclose(file);
=======
  void LocalFrameBuffer::clear(const uint32 fbChannelFlags)
  {
    if (fbChannelFlags & OSP_FB_ACCUM) {
      ispc::LocalFrameBuffer_clearAccum(getIE());
      accumID = 0;
    }
  }

  LocalFrameBuffer::LocalFrameBuffer(const vec2i &size,
                                     ColorBufferFormat colorBufferFormat,
                                     bool hasDepthBuffer,
                                     bool hasAccumBuffer, 
                                     void *colorBufferToUse)
    : FrameBuffer(size, colorBufferFormat, hasDepthBuffer, hasAccumBuffer)
  { 
    Assert(size.x > 0);
    Assert(size.y > 0);
    if (colorBufferToUse) {
      colorBuffer = colorBufferToUse;
    }
    else {
      switch(colorBufferFormat) {
      case OSP_RGBA_NONE:
        colorBuffer = NULL;
        break;
      case OSP_RGBA_F32:
        colorBuffer = new vec4f[size.x*size.y];
        break;
      case OSP_RGBA_I8:
        colorBuffer = new uint32[size.x*size.y];
        break;
      default:
        throw std::runtime_error("color buffer format not supported");
      }
    }

    if (hasDepthBuffer)
      depthBuffer = new float[size.x*size.y];
    else
      depthBuffer = NULL;
    
    if (hasAccumBuffer)
      accumBuffer = new vec4f[size.x*size.y];
    else
      accumBuffer = NULL;
    ispcEquivalent = ispc::LocalFrameBuffer_create(this,size.x,size.y,
                                                   colorBufferFormat,
                                                   colorBuffer,
                                                   depthBuffer,
                                                   accumBuffer);
  }
  
  LocalFrameBuffer::~LocalFrameBuffer() 
  {
    if (depthBuffer) delete[] depthBuffer;

    if (colorBuffer)
      switch(colorBufferFormat) {
      case OSP_RGBA_F32:
        delete[] ((vec4f*)colorBuffer);
        break;
      case OSP_RGBA_I8:
        delete[] ((uint32*)colorBuffer);
        break;
      default:
        throw std::runtime_error("color buffer format not supported");
      }
    if (accumBuffer) delete[] accumBuffer;
  }

  const void *LocalFrameBuffer::mapDepthBuffer()
  {
    this->refInc();
    return (const void *)depthBuffer;
  }
  
  const void *LocalFrameBuffer::mapColorBuffer()
  {
    this->refInc();
    return (const void *)colorBuffer;
>>>>>>> 0bd48362
  }
  
} // ::ospray<|MERGE_RESOLUTION|>--- conflicted
+++ resolved
@@ -33,11 +33,6 @@
     Assert(size.x > 0 && size.y > 0);
   };
 
-<<<<<<< HEAD
-  void FrameBuffer::waitForRenderTaskToBeReady() 
-  {
-  }
-
   /*! helper function for debugging. write out given pixels in PPM format */
   void writePPM(const std::string &fileName, const vec2i &size, uint32 *pixels)
   {
@@ -52,88 +47,6 @@
       fwrite(ptr,1,3,file);
     }
     fclose(file);
-=======
-  void LocalFrameBuffer::clear(const uint32 fbChannelFlags)
-  {
-    if (fbChannelFlags & OSP_FB_ACCUM) {
-      ispc::LocalFrameBuffer_clearAccum(getIE());
-      accumID = 0;
-    }
   }
 
-  LocalFrameBuffer::LocalFrameBuffer(const vec2i &size,
-                                     ColorBufferFormat colorBufferFormat,
-                                     bool hasDepthBuffer,
-                                     bool hasAccumBuffer, 
-                                     void *colorBufferToUse)
-    : FrameBuffer(size, colorBufferFormat, hasDepthBuffer, hasAccumBuffer)
-  { 
-    Assert(size.x > 0);
-    Assert(size.y > 0);
-    if (colorBufferToUse) {
-      colorBuffer = colorBufferToUse;
-    }
-    else {
-      switch(colorBufferFormat) {
-      case OSP_RGBA_NONE:
-        colorBuffer = NULL;
-        break;
-      case OSP_RGBA_F32:
-        colorBuffer = new vec4f[size.x*size.y];
-        break;
-      case OSP_RGBA_I8:
-        colorBuffer = new uint32[size.x*size.y];
-        break;
-      default:
-        throw std::runtime_error("color buffer format not supported");
-      }
-    }
-
-    if (hasDepthBuffer)
-      depthBuffer = new float[size.x*size.y];
-    else
-      depthBuffer = NULL;
-    
-    if (hasAccumBuffer)
-      accumBuffer = new vec4f[size.x*size.y];
-    else
-      accumBuffer = NULL;
-    ispcEquivalent = ispc::LocalFrameBuffer_create(this,size.x,size.y,
-                                                   colorBufferFormat,
-                                                   colorBuffer,
-                                                   depthBuffer,
-                                                   accumBuffer);
-  }
-  
-  LocalFrameBuffer::~LocalFrameBuffer() 
-  {
-    if (depthBuffer) delete[] depthBuffer;
-
-    if (colorBuffer)
-      switch(colorBufferFormat) {
-      case OSP_RGBA_F32:
-        delete[] ((vec4f*)colorBuffer);
-        break;
-      case OSP_RGBA_I8:
-        delete[] ((uint32*)colorBuffer);
-        break;
-      default:
-        throw std::runtime_error("color buffer format not supported");
-      }
-    if (accumBuffer) delete[] accumBuffer;
-  }
-
-  const void *LocalFrameBuffer::mapDepthBuffer()
-  {
-    this->refInc();
-    return (const void *)depthBuffer;
-  }
-  
-  const void *LocalFrameBuffer::mapColorBuffer()
-  {
-    this->refInc();
-    return (const void *)colorBuffer;
->>>>>>> 0bd48362
-  }
-  
 } // ::ospray