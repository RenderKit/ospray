--- conflicted
+++ resolved
@@ -21,41 +21,118 @@
 
 CONFIGURE_OSPRAY()
 
-IF (OSPRAY_ALLOW_EXTERNAL_EMBREE)
-  OSPRAY_ADD_LIBRARY(ospray_embree${OSPRAY_LIB_SUFFIX} SHARED 
-    ${OSPRAY_EMBREE_SOURCE_DIR}/kernels/common/rtcore_ispc.ispc
-    )
-  LINK_DIRECTORIES(${OSPRAY_EMBREE_SOURCE_DIR}/bin)
-  TARGET_LINK_LIBRARIES(ospray_embree${OSPRAY_LIB_SUFFIX} pthread dl sys ${OSPRAY_EMBREE_SOURCE_DIR}/bin/libembree.dylib)
-
-  #  TARGET_LINK_LIBRARIES(ospray_embree${OSPRAY_LIB_SUFFIX} pthread dl)
-  ADD_SUBDIRECTORY(${OSPRAY_EMBREE_SOURCE_DIR}/common embree_common_sys
+# =======================================================
+# source for everything embree keeps in its 'sys' library
+# =======================================================
+IF (THIS_IS_MIC)
+  SET(EMBREE_COMMON_SYS_SOURCES
+    platform.cpp
+    sysinfo.cpp
+    filename.cpp
+    library.cpp
+    thread.cpp
+    network.cpp
+    tasklogger.cpp
+    taskscheduler.cpp
+    taskscheduler_sys.cpp
+    taskscheduler_mic.cpp
+    sync/mutex.cpp
+    sync/condition.cpp
+    sync/barrier.cpp
+    stl/string.cpp
     )
 ELSE()
-
+  SET(EMBREE_COMMON_SYS_SOURCES
+    platform.cpp
+    sysinfo.cpp
+    filename.cpp
+    library.cpp
+    thread.cpp
+    network.cpp
+    tasklogger.cpp
+    taskscheduler.cpp
+    taskscheduler_sys.cpp
+    sync/mutex.cpp
+    sync/condition.cpp
+    sync/barrier.cpp
+    stl/string.cpp
+    )
+ENDIF()
+
+# =======================================================
+# source for everything embree keeps in its 'simd' library
+# =======================================================
+IF(THIS_IS_MIC)
+  SET(EMBREE_COMMON_SIMD_SOURCES 
+    mic_i.cpp mic_f.cpp mic_m.cpp
+    )
+ELSE()
+  SET(EMBREE_COMMON_SIMD_SOURCES 
+    sse.cpp
+    )
+ENDIF()
+
+# =======================================================
+# embree kernel components common to both xeon and xeon phi
+# =======================================================
+SET(EMBREE_KERNELS_COMMON_SOURCES
+  )
+
+IF (THIS_IS_MIC)
   # =======================================================
-  # source for everything embree keeps in its 'sys' library
+  # embree kernel components ONLY for xeon phi
   # =======================================================
-  IF (THIS_IS_MIC)
-    SET(EMBREE_COMMON_SYS_SOURCES
-      platform.cpp
-      sysinfo.cpp
-      filename.cpp
-      library.cpp
-      thread.cpp
-      network.cpp
-      tasklogger.cpp
-      taskscheduler.cpp
-
-<<<<<<< HEAD
-      taskscheduler_sys.cpp
-      taskscheduler_mic.cpp
-      sync/mutex.cpp
-      sync/condition.cpp
-      sync/barrier.cpp
-      stl/string.cpp
-      )
-=======
+  SET(EMBREE_KERNELS_XEONPHI_SOURCES
+    ../common/stat.cpp 
+    ../common/globals.cpp 
+    ../common/alloc.cpp 
+    ../common/tasksys.cpp 
+    ../common/acceln.cpp
+    ../common/rtcore.cpp 
+    ../common/rtcore_ispc.cpp 
+    ../common/rtcore_ispc.ispc 
+    ../common/buffer.cpp
+    ../common/scene.cpp
+    ../common/geometry.cpp
+    ../common/scene_user_geometry.cpp
+    ../common/scene_triangle_mesh.cpp
+    ../common/scene_bezier_curves.cpp
+    ../common/scene_subdiv_mesh.cpp
+    ../common/raystream_log.cpp
+    
+    geometry/triangle1.cpp
+    geometry/instance_intersector1.cpp
+    geometry/instance_intersector16.cpp
+    geometry/subdiv_intersector16.cpp
+
+    builders/parallel_builder.cpp
+
+    bvh4i/bvh4i.cpp
+    bvh4i/bvh4i_builder.cpp
+    bvh4i/bvh4i_builder_ext.cpp
+    bvh4i/bvh4i_builder_morton.cpp
+    bvh4i/bvh4i_builder_morton_64bit.cpp
+    bvh4i/bvh4i_intersector16_chunk.cpp
+    bvh4i/bvh4i_intersector16_single.cpp
+    bvh4i/bvh4i_intersector16_hybrid.cpp
+    bvh4i/bvh4i_intersector16_test.cpp
+    bvh4i/bvh4i_intersector1.cpp
+    bvh4i/bvh4i_statistics.cpp
+    bvh4i/bvh4i_rotate.cpp
+
+
+    bvh4mb/bvh4mb.cpp
+    bvh4mb/bvh4mb_builder.cpp
+    bvh4mb/bvh4mb_intersector16_chunk.cpp
+    bvh4mb/bvh4mb_intersector16_single.cpp  
+    bvh4mb/bvh4mb_intersector16_hybrid.cpp
+    bvh4mb/bvh4mb_intersector1.cpp
+
+    bvh4hair/bvh4hair_builder.cpp
+    bvh4hair/bvh4hair.cpp	
+    bvh4hair/bvh4hair_intersector16_single.cpp
+    )
+
   SET (OSPRAY_EMBREE_SOURCES "")
   FOREACH (src ${EMBREE_COMMON_SYS_SOURCES})
     SET (OSPRAY_EMBREE_SOURCES ${OSPRAY_EMBREE_SOURCES} ${OSPRAY_EMBREE_SOURCE_DIR}/common/sys/${src})
@@ -74,25 +151,67 @@
 
   SET_TARGET_PROPERTIES(ospray_embree${OSPRAY_LIB_SUFFIX} PROPERTIES VERSION ${OSPRAY_VERSION} SOVERSION ${OSPRAY_SOVERSION})
   INSTALL(TARGETS ospray_embree${OSPRAY_LIB_SUFFIX} DESTINATION lib)
->>>>>>> fdc252ed
 ELSE()
-    SET(EMBREE_COMMON_SYS_SOURCES
-      platform.cpp
-      sysinfo.cpp
-      filename.cpp
-      library.cpp
-      thread.cpp
-      network.cpp
-      tasklogger.cpp
-
-<<<<<<< HEAD
-      taskscheduler.cpp
-      taskscheduler_sys.cpp
-      sync/mutex.cpp
-      sync/condition.cpp
-      sync/barrier.cpp
-      stl/string.cpp
-=======
+  # =======================================================
+  # embree kernel components ONLY for xeon
+  # =======================================================
+  SET(EMBREE_KERNELS_XEON_SOURCES
+    ../common/stat.cpp 
+    ../common/globals.cpp 
+    ../common/alloc.cpp 
+    ../common/tasksys.cpp 
+    ../common/acceln.cpp
+    ../common/rtcore.cpp 
+    ../common/rtcore_ispc.cpp 
+    ../common/rtcore_ispc.ispc 
+    ../common/buffer.cpp
+    ../common/scene.cpp
+    ../common/geometry.cpp
+    ../common/scene_user_geometry.cpp
+    ../common/scene_triangle_mesh.cpp
+    ../common/scene_bezier_curves.cpp
+    ../common/scene_subdiv_mesh.cpp
+    ../common/raystream_log.cpp
+
+    builders/bezierrefgen.cpp 
+    builders/primrefgen.cpp
+    builders/heuristic_object_partition_unaligned.cpp
+    builders/heuristic_object_partition.cpp
+    builders/heuristic_spatial_split.cpp
+    builders/heuristic_strand_partition.cpp
+    builders/heuristic_fallback.cpp
+    
+    geometry/bezier1v.cpp
+    geometry/bezier1i.cpp
+    geometry/triangle1.cpp
+    geometry/triangle4.cpp
+    geometry/triangle1v.cpp
+    geometry/triangle4v.cpp
+    geometry/triangle4v_mb.cpp
+    geometry/triangle4i.cpp
+    geometry/subdivpatch1.cpp
+    geometry/subdivpatchdispl1.cpp
+    geometry/virtual_accel.cpp
+    geometry/instance_intersector1.cpp
+    geometry/instance_intersector4.cpp
+    geometry/subdivpatch1_intersector1.cpp
+    
+    bvh4/bvh4.cpp
+    bvh4/bvh4_rotate.cpp
+    bvh4/bvh4_refit.cpp
+    bvh4/bvh4_builder.cpp
+    bvh4/bvh4_builder_mb.cpp
+    bvh4/bvh4_builder_hair.cpp
+    bvh4/bvh4_builder_hair_mb.cpp
+    bvh4/bvh4_builder_fast.cpp
+    bvh4/bvh4_builder_morton.cpp
+    bvh4/bvh4_builder_toplevel.cpp
+    bvh4/bvh4_intersector1.cpp   
+    bvh4/bvh4_intersector4_single.cpp
+    bvh4/bvh4_intersector4_chunk.cpp
+    bvh4/bvh4_statistics.cpp
+    )
+
   # ------------------------------------------------------------------
   # create the *BASE* embree library that's available on all ISAs  
   # ------------------------------------------------------------------
@@ -131,126 +250,30 @@
       ${OSPRAY_EMBREE_SOURCE_DIR}/kernels/xeon/bvh4/bvh4_intersector4_chunk.cpp
       # remove for embree 2.3.3:
       #      ${OSPRAY_EMBREE_SOURCE_DIR}/kernels/xeon/bvh4/bvh4_builder_binner.cpp
->>>>>>> fdc252ed
       )
-  ENDIF()
-
-  # =======================================================
-  # source for everything embree keeps in its 'simd' library
-  # =======================================================
-  IF(THIS_IS_MIC)
-    SET(EMBREE_COMMON_SIMD_SOURCES 
-      mic_i.cpp mic_f.cpp mic_m.cpp
+    SET_TARGET_PROPERTIES(ospray_embree_sse41 PROPERTIES COMPILE_FLAGS "${OSPRAY_ARCH_SSE41}")
+    TARGET_LINK_LIBRARIES(ospray_embree ospray_embree_sse41)
+  ENDIF()
+
+  # ------------------------------------------------------------------
+  # now, build and link in SSE42 support (for anything more than SSE42)
+  # note: "SSE" is a shortcut for SSE42
+  # ------------------------------------------------------------------
+  IF (OSPRAY_EMBREE_ENABLE_SSE OR OSPRAY_EMBREE_ENABLE_AVX OR OSPRAY_EMBREE_ENABLE_AVX2)
+    ADD_DEFINITIONS(-D__TARGET_SSE42__)
+    OSPRAY_ADD_LIBRARY(ospray_embree_sse42 STATIC
+      ${OSPRAY_EMBREE_SOURCE_DIR}/kernels/xeon/bvh4/bvh4_intersector4_hybrid.cpp
       )
-  ELSE()
-    SET(EMBREE_COMMON_SIMD_SOURCES 
-      sse.cpp
-      )
-  ENDIF()
-
-  # =======================================================
-  # embree kernel components common to both xeon and xeon phi
-  # =======================================================
-  SET(EMBREE_KERNELS_COMMON_SOURCES
-    )
-
-  IF (THIS_IS_MIC)
-    # =======================================================
-    # embree kernel components ONLY for xeon phi
-    # =======================================================
-    SET(EMBREE_KERNELS_XEONPHI_SOURCES
-      ../common/stat.cpp 
-      ../common/globals.cpp 
-      ../common/alloc.cpp 
-      # iw: do not use _embree_ tasksys for ispc; use our own!
-      #    ../common/tasksys.cpp 
-      ../common/acceln.cpp
-      ../common/rtcore.cpp 
-      ../common/rtcore_ispc.cpp 
-      ../common/rtcore_ispc.ispc 
-      ../common/buffer.cpp
-      ../common/scene.cpp
-      ../common/geometry.cpp
-      ../common/scene_user_geometry.cpp
-      ../common/scene_triangle_mesh.cpp
-      ../common/scene_bezier_curves.cpp
-      ../common/scene_subdiv_mesh.cpp
-      ../common/raystream_log.cpp
-      
-      geometry/triangle1.cpp
-      geometry/instance_intersector1.cpp
-      geometry/instance_intersector16.cpp
-      geometry/subdiv_intersector16.cpp
-
-      builders/parallel_builder.cpp
-
-      bvh4i/bvh4i.cpp
-      bvh4i/bvh4i_builder.cpp
-      bvh4i/bvh4i_builder_ext.cpp
-      bvh4i/bvh4i_builder_morton.cpp
-      bvh4i/bvh4i_builder_morton_64bit.cpp
-      bvh4i/bvh4i_intersector16_chunk.cpp
-      bvh4i/bvh4i_intersector16_single.cpp
-      bvh4i/bvh4i_intersector16_hybrid.cpp
-      bvh4i/bvh4i_intersector16_test.cpp
-      bvh4i/bvh4i_intersector1.cpp
-      bvh4i/bvh4i_statistics.cpp
-      bvh4i/bvh4i_rotate.cpp
-
-
-      bvh4mb/bvh4mb.cpp
-      bvh4mb/bvh4mb_builder.cpp
-      bvh4mb/bvh4mb_intersector16_chunk.cpp
-      bvh4mb/bvh4mb_intersector16_single.cpp  
-      bvh4mb/bvh4mb_intersector16_hybrid.cpp
-      bvh4mb/bvh4mb_intersector1.cpp
-
-      bvh4hair/bvh4hair_builder.cpp
-      bvh4hair/bvh4hair.cpp	
-      bvh4hair/bvh4hair_intersector16_single.cpp
-      )
-
-    SET (OSPRAY_EMBREE_SOURCES "")
-    FOREACH (src ${EMBREE_COMMON_SYS_SOURCES})
-      SET (OSPRAY_EMBREE_SOURCES ${OSPRAY_EMBREE_SOURCES} ${OSPRAY_EMBREE_SOURCE_DIR}/common/sys/${src})
-    ENDFOREACH()
-    
-    FOREACH (src ${EMBREE_COMMON_SIMD_SOURCES})
-      SET (OSPRAY_EMBREE_SOURCES ${OSPRAY_EMBREE_SOURCES} ${OSPRAY_EMBREE_SOURCE_DIR}/common/simd/${src})
-    ENDFOREACH()
-
-    FOREACH (src ${EMBREE_KERNELS_XEONPHI_SOURCES})
-      SET (OSPRAY_EMBREE_SOURCES ${OSPRAY_EMBREE_SOURCES} ${OSPRAY_EMBREE_SOURCE_DIR}/kernels/xeonphi/${src})
-    ENDFOREACH()
-    
-    OSPRAY_ADD_LIBRARY(ospray_embree${OSPRAY_LIB_SUFFIX} SHARED ${OSPRAY_EMBREE_SOURCES})
-    TARGET_LINK_LIBRARIES(ospray_embree${OSPRAY_LIB_SUFFIX} pthread dl)
-
-    SET_TARGET_PROPERTIES(ospray_embree${OSPRAY_LIB_SUFFIX} PROPERTIES VERSION ${OSPRAY_VERSION} SOVERSION ${OSPRAY_SOVERSION})
-    INSTALL(TARGETS ospray_embree${OSPRAY_LIB_SUFFIX} DESTINATION lib)
-  ELSE()
-    # =======================================================
-    # embree kernel components ONLY for xeon
-    # =======================================================
-    SET(EMBREE_KERNELS_XEON_SOURCES
-      ../common/stat.cpp 
-      ../common/globals.cpp 
-      ../common/alloc.cpp 
-      # iw: do not use _embree_ tasksys for ispc; use our own!
-      #    ../common/tasksys.cpp 
-      ../common/acceln.cpp
-      ../common/rtcore.cpp 
-      ../common/rtcore_ispc.cpp 
-      ../common/rtcore_ispc.ispc 
-      ../common/buffer.cpp
-      ../common/scene.cpp
-      ../common/geometry.cpp
-      ../common/scene_user_geometry.cpp
-      ../common/scene_triangle_mesh.cpp
-      ../common/scene_bezier_curves.cpp
-      ../common/scene_subdiv_mesh.cpp
-      ../common/raystream_log.cpp
-
+    SET_TARGET_PROPERTIES(ospray_embree_sse42 PROPERTIES COMPILE_FLAGS "${OSPRAY_ARCH_SSE42}")
+    TARGET_LINK_LIBRARIES(ospray_embree ospray_embree_sse42)
+  ENDIF()
+
+  # ------------------------------------------------------------------
+  # now, build and link in AVX1 support (for AVX1 and AVX2)
+  # ------------------------------------------------------------------
+  IF (OSPRAY_EMBREE_ENABLE_AVX OR OSPRAY_EMBREE_ENABLE_AVX2)
+    ADD_DEFINITIONS(-D__TARGET_AVX__)
+    SET(EMBREE_KERNELS_AVX_SOURCES
       builders/bezierrefgen.cpp 
       builders/primrefgen.cpp
       builders/heuristic_object_partition_unaligned.cpp
@@ -258,180 +281,84 @@
       builders/heuristic_spatial_split.cpp
       builders/heuristic_strand_partition.cpp
       builders/heuristic_fallback.cpp
-      
-      geometry/bezier1v.cpp
-      geometry/bezier1i.cpp
-      geometry/triangle1.cpp
-      geometry/triangle4.cpp
-      geometry/triangle1v.cpp
-      geometry/triangle4v.cpp
-      geometry/triangle4v_mb.cpp
-      geometry/triangle4i.cpp
-      geometry/subdivpatch1.cpp
-      geometry/subdivpatchdispl1.cpp
-      geometry/virtual_accel.cpp
+
+      geometry/triangle8.cpp
+
       geometry/instance_intersector1.cpp
       geometry/instance_intersector4.cpp
-      geometry/subdivpatch1_intersector1.cpp
-      
-      bvh4/bvh4.cpp
+      geometry/instance_intersector8.cpp
+
       bvh4/bvh4_rotate.cpp
-      bvh4/bvh4_refit.cpp
+      bvh4/bvh4_builder_toplevel.cpp
+      bvh4/bvh4_builder_morton.cpp
+      bvh4/bvh4_builder_fast.cpp
       bvh4/bvh4_builder.cpp
       bvh4/bvh4_builder_mb.cpp
       bvh4/bvh4_builder_hair.cpp
       bvh4/bvh4_builder_hair_mb.cpp
-      bvh4/bvh4_builder_fast.cpp
-      bvh4/bvh4_builder_morton.cpp
-      bvh4/bvh4_builder_toplevel.cpp
+      bvh4/bvh4_refit.cpp
+
       bvh4/bvh4_intersector1.cpp   
       bvh4/bvh4_intersector4_single.cpp
       bvh4/bvh4_intersector4_chunk.cpp
-      bvh4/bvh4_statistics.cpp
+      bvh4/bvh4_intersector4_hybrid.cpp
+      bvh4/bvh4_intersector8_single.cpp
+      bvh4/bvh4_intersector8_chunk.cpp
+      bvh4/bvh4_intersector8_hybrid.cpp
+
+      bvh8/bvh8.cpp
+      bvh8/bvh8_builder.cpp
+      bvh8/bvh8_statistics.cpp
+      bvh8/bvh8_intersector1.cpp  
+      bvh8/bvh8_intersector4_hybrid.cpp   
+      bvh8/bvh8_intersector8_chunk.cpp   
+      bvh8/bvh8_intersector8_hybrid.cpp   
       )
-
-    # ------------------------------------------------------------------
-    # create the *BASE* embree library that's available on all ISAs  
-    # ------------------------------------------------------------------
-    SET (OSPRAY_EMBREE_SOURCES "")
-    FOREACH (src ${EMBREE_COMMON_SYS_SOURCES})
-      SET (OSPRAY_EMBREE_SOURCES ${OSPRAY_EMBREE_SOURCES} ${OSPRAY_EMBREE_SOURCE_DIR}/common/sys/${src})
+    SET(OSPRAY_EMBREE_AVX_SOURCES "")
+    FOREACH(src ${EMBREE_KERNELS_AVX_SOURCES})
+      SET(OSPRAY_EMBREE_AVX_SOURCES ${OSPRAY_EMBREE_AVX_SOURCES} 		
+	${OSPRAY_EMBREE_SOURCE_DIR}/kernels/xeon/${src})
     ENDFOREACH()
-    
-    FOREACH (src ${EMBREE_COMMON_SIMD_SOURCES})
-      SET (OSPRAY_EMBREE_SOURCES ${OSPRAY_EMBREE_SOURCES} ${OSPRAY_EMBREE_SOURCE_DIR}/common/simd/${src})
+    OSPRAY_ADD_LIBRARY(ospray_embree_avx STATIC
+      ${OSPRAY_EMBREE_AVX_SOURCES})
+    SET_TARGET_PROPERTIES(ospray_embree_avx PROPERTIES COMPILE_FLAGS "${OSPRAY_ARCH_AVX}")
+    TARGET_LINK_LIBRARIES(ospray_embree ospray_embree_avx)
+  ENDIF()
+
+  # ------------------------------------------------------------------
+  # now, build and link in AVX2 support (for AVX2 only)
+  # ------------------------------------------------------------------
+  IF (OSPRAY_EMBREE_ENABLE_AVX2)
+    SET(EMBREE_KERNELS_AVX2_SOURCES
+      geometry/instance_intersector1.cpp
+      geometry/instance_intersector4.cpp
+      geometry/instance_intersector8.cpp
+      
+      bvh4/bvh4_intersector1.cpp
+      bvh4/bvh4_intersector4_single.cpp
+      bvh4/bvh4_intersector4_chunk.cpp
+      bvh4/bvh4_intersector4_hybrid.cpp
+      bvh4/bvh4_intersector8_single.cpp
+      bvh4/bvh4_intersector8_chunk.cpp
+      bvh4/bvh4_intersector8_hybrid.cpp
+
+      bvh8/bvh8_intersector1.cpp   
+      bvh8/bvh8_intersector4_hybrid.cpp 
+      bvh8/bvh8_intersector8_chunk.cpp   
+      bvh8/bvh8_intersector8_hybrid.cpp   
+      )
+    ADD_DEFINITIONS(-D__TARGET_AVX2__)
+    SET(OSPRAY_EMBREE_AVX2_SOURCES "")
+    FOREACH(src ${EMBREE_KERNELS_AVX2_SOURCES})
+      SET(OSPRAY_EMBREE_AVX2_SOURCES ${OSPRAY_EMBREE_AVX2_SOURCES} 		
+	${OSPRAY_EMBREE_SOURCE_DIR}/kernels/xeon/${src})
     ENDFOREACH()
-
-    FOREACH (src ${EMBREE_KERNELS_XEON_SOURCES})
-      SET (OSPRAY_EMBREE_SOURCES ${OSPRAY_EMBREE_SOURCES} ${OSPRAY_EMBREE_SOURCE_DIR}/kernels/xeon/${src})
-    ENDFOREACH()
-    
-    OSPRAY_ADD_LIBRARY(ospray_embree${OSPRAY_LIB_SUFFIX} SHARED ${OSPRAY_EMBREE_SOURCES})
-    TARGET_LINK_LIBRARIES(ospray_embree${OSPRAY_LIB_SUFFIX} pthread dl)
-    
-    # ------------------------------------------------------------------
-    # now, build and link in SSE41 support (for anything more than SSE)
-    # note: "SSE" is a shortcut for SSE42
-    # ------------------------------------------------------------------
-    IF (OSPRAY_EMBREE_ENABLE_SSE OR OSPRAY_EMBREE_ENABLE_AVX OR OSPRAY_EMBREE_ENABLE_AVX2)
-      ADD_DEFINITIONS(-D__TARGET_SSE41__)
-
-      OSPRAY_ADD_LIBRARY(ospray_embree_sse41 STATIC
-        ${OSPRAY_EMBREE_SOURCE_DIR}/kernels/xeon/bvh4/bvh4_builder_toplevel.cpp
-        ${OSPRAY_EMBREE_SOURCE_DIR}/kernels/xeon/bvh4/bvh4_intersector1.cpp   
-        ${OSPRAY_EMBREE_SOURCE_DIR}/kernels/xeon/bvh4/bvh4_intersector4_chunk.cpp
-        # remove for embree 2.3.3:
-        #      ${OSPRAY_EMBREE_SOURCE_DIR}/kernels/xeon/bvh4/bvh4_builder_binner.cpp
-        )
-      SET_TARGET_PROPERTIES(ospray_embree_sse41 PROPERTIES COMPILE_FLAGS "${OSPRAY_ARCH_SSE41}")
-      TARGET_LINK_LIBRARIES(ospray_embree ospray_embree_sse41)
-    ENDIF()
-
-    # ------------------------------------------------------------------
-    # now, build and link in SSE42 support (for anything more than SSE42)
-    # note: "SSE" is a shortcut for SSE42
-    # ------------------------------------------------------------------
-    IF (OSPRAY_EMBREE_ENABLE_SSE OR OSPRAY_EMBREE_ENABLE_AVX OR OSPRAY_EMBREE_ENABLE_AVX2)
-      ADD_DEFINITIONS(-D__TARGET_SSE42__)
-      OSPRAY_ADD_LIBRARY(ospray_embree_sse42 STATIC
-        ${OSPRAY_EMBREE_SOURCE_DIR}/kernels/xeon/bvh4/bvh4_intersector4_hybrid.cpp
-        )
-      SET_TARGET_PROPERTIES(ospray_embree_sse42 PROPERTIES COMPILE_FLAGS "${OSPRAY_ARCH_SSE42}")
-      TARGET_LINK_LIBRARIES(ospray_embree ospray_embree_sse42)
-    ENDIF()
-
-    # ------------------------------------------------------------------
-    # now, build and link in AVX1 support (for AVX1 and AVX2)
-    # ------------------------------------------------------------------
-    IF (OSPRAY_EMBREE_ENABLE_AVX OR OSPRAY_EMBREE_ENABLE_AVX2)
-      ADD_DEFINITIONS(-D__TARGET_AVX__)
-      SET(EMBREE_KERNELS_AVX_SOURCES
-        builders/bezierrefgen.cpp 
-        builders/primrefgen.cpp
-        builders/heuristic_object_partition_unaligned.cpp
-        builders/heuristic_object_partition.cpp
-        builders/heuristic_spatial_split.cpp
-        builders/heuristic_strand_partition.cpp
-        builders/heuristic_fallback.cpp
-
-        geometry/triangle8.cpp
-
-        geometry/instance_intersector1.cpp
-        geometry/instance_intersector4.cpp
-        geometry/instance_intersector8.cpp
-
-        bvh4/bvh4_rotate.cpp
-        bvh4/bvh4_builder_toplevel.cpp
-        bvh4/bvh4_builder_morton.cpp
-        bvh4/bvh4_builder_fast.cpp
-        bvh4/bvh4_builder.cpp
-        bvh4/bvh4_builder_mb.cpp
-        bvh4/bvh4_builder_hair.cpp
-        bvh4/bvh4_builder_hair_mb.cpp
-        bvh4/bvh4_refit.cpp
-
-        bvh4/bvh4_intersector1.cpp   
-        bvh4/bvh4_intersector4_single.cpp
-        bvh4/bvh4_intersector4_chunk.cpp
-        bvh4/bvh4_intersector4_hybrid.cpp
-        bvh4/bvh4_intersector8_single.cpp
-        bvh4/bvh4_intersector8_chunk.cpp
-        bvh4/bvh4_intersector8_hybrid.cpp
-
-        bvh8/bvh8.cpp
-        bvh8/bvh8_builder.cpp
-        bvh8/bvh8_statistics.cpp
-        bvh8/bvh8_intersector1.cpp  
-        bvh8/bvh8_intersector4_hybrid.cpp   
-        bvh8/bvh8_intersector8_chunk.cpp   
-        bvh8/bvh8_intersector8_hybrid.cpp   
-        )
-      SET(OSPRAY_EMBREE_AVX_SOURCES "")
-      FOREACH(src ${EMBREE_KERNELS_AVX_SOURCES})
-        SET(OSPRAY_EMBREE_AVX_SOURCES ${OSPRAY_EMBREE_AVX_SOURCES} 		
-	        ${OSPRAY_EMBREE_SOURCE_DIR}/kernels/xeon/${src})
-      ENDFOREACH()
-      OSPRAY_ADD_LIBRARY(ospray_embree_avx STATIC
-        ${OSPRAY_EMBREE_AVX_SOURCES})
-      SET_TARGET_PROPERTIES(ospray_embree_avx PROPERTIES COMPILE_FLAGS "${OSPRAY_ARCH_AVX}")
-      TARGET_LINK_LIBRARIES(ospray_embree ospray_embree_avx)
-    ENDIF()
-
-    # ------------------------------------------------------------------
-    # now, build and link in AVX2 support (for AVX2 only)
-    # ------------------------------------------------------------------
-    IF (OSPRAY_EMBREE_ENABLE_AVX2)
-      SET(EMBREE_KERNELS_AVX2_SOURCES
-        geometry/instance_intersector1.cpp
-        geometry/instance_intersector4.cpp
-        geometry/instance_intersector8.cpp
-        
-        bvh4/bvh4_intersector1.cpp
-        bvh4/bvh4_intersector4_single.cpp
-        bvh4/bvh4_intersector4_chunk.cpp
-        bvh4/bvh4_intersector4_hybrid.cpp
-        bvh4/bvh4_intersector8_single.cpp
-        bvh4/bvh4_intersector8_chunk.cpp
-        bvh4/bvh4_intersector8_hybrid.cpp
-
-        bvh8/bvh8_intersector1.cpp   
-        bvh8/bvh8_intersector4_hybrid.cpp 
-        bvh8/bvh8_intersector8_chunk.cpp   
-        bvh8/bvh8_intersector8_hybrid.cpp   
-        )
-      ADD_DEFINITIONS(-D__TARGET_AVX2__)
-      SET(OSPRAY_EMBREE_AVX2_SOURCES "")
-      FOREACH(src ${EMBREE_KERNELS_AVX2_SOURCES})
-        SET(OSPRAY_EMBREE_AVX2_SOURCES ${OSPRAY_EMBREE_AVX2_SOURCES} 		
-	        ${OSPRAY_EMBREE_SOURCE_DIR}/kernels/xeon/${src})
-      ENDFOREACH()
-      OSPRAY_ADD_LIBRARY(ospray_embree_avx2 STATIC
-        ${OSPRAY_EMBREE_AVX2_SOURCES})
-      SET_TARGET_PROPERTIES(ospray_embree_avx2 PROPERTIES COMPILE_FLAGS "${OSPRAY_ARCH_AVX2}")
-      TARGET_LINK_LIBRARIES(ospray_embree ospray_embree_avx2)
-    ENDIF()
-
-    SET_TARGET_PROPERTIES(ospray_embree PROPERTIES VERSION ${OSPRAY_VERSION} SOVERSION ${OSPRAY_SOVERSION})
-    INSTALL(TARGETS ospray_embree DESTINATION lib)
-  ENDIF()
+    OSPRAY_ADD_LIBRARY(ospray_embree_avx2 STATIC
+      ${OSPRAY_EMBREE_AVX2_SOURCES})
+    SET_TARGET_PROPERTIES(ospray_embree_avx2 PROPERTIES COMPILE_FLAGS "${OSPRAY_ARCH_AVX2}")
+    TARGET_LINK_LIBRARIES(ospray_embree ospray_embree_avx2)
+  ENDIF()
+
+  SET_TARGET_PROPERTIES(ospray_embree PROPERTIES VERSION ${OSPRAY_VERSION} SOVERSION ${OSPRAY_SOVERSION})
+  INSTALL(TARGETS ospray_embree DESTINATION lib)
 ENDIF()