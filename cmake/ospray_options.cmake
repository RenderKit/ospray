## ======================================================================== ##
## Copyright 2009-2018 Intel Corporation                                    ##
##                                                                          ##
## Licensed under the Apache License, Version 2.0 (the "License");          ##
## you may not use this file except in compliance with the License.         ##
## You may obtain a copy of the License at                                  ##
##                                                                          ##
##     http://www.apache.org/licenses/LICENSE-2.0                           ##
##                                                                          ##
## Unless required by applicable law or agreed to in writing, software      ##
## distributed under the License is distributed on an "AS IS" BASIS,        ##
## WITHOUT WARRANTIES OR CONDITIONS OF ANY KIND, either express or implied. ##
## See the License for the specific language governing permissions and      ##
## limitations under the License.                                           ##
## ======================================================================== ##

##############################################################
# Global configuration options
##############################################################

set(OSPRAY_VERSION_MAJOR 1)
set(OSPRAY_VERSION_MINOR 8)
set(OSPRAY_VERSION_PATCH 0)
set(OSPRAY_SOVERSION 0)
set(OSPRAY_VERSION_GITHASH 0)
set(OSPRAY_VERSION_NOTE "")
if(EXISTS ${CMAKE_CURRENT_SOURCE_DIR}/.git)
  find_package(Git)
  if (GIT_FOUND)
    execute_process(
      COMMAND ${GIT_EXECUTABLE} rev-parse HEAD
      WORKING_DIRECTORY "${CMAKE_CURRENT_SOURCE_DIR}"
      OUTPUT_VARIABLE "OSPRAY_VERSION_GITHASH"
      ERROR_QUIET
      OUTPUT_STRIP_TRAILING_WHITESPACE)
    string(SUBSTRING ${OSPRAY_VERSION_GITHASH} 0 8 OSPRAY_VERSION_GITHASH_SHORT)
    execute_process(
      COMMAND ${GIT_EXECUTABLE} rev-parse --abbrev-ref HEAD
      WORKING_DIRECTORY "${CMAKE_CURRENT_SOURCE_DIR}"
      OUTPUT_VARIABLE "OSPRAY_VERSION_GITBRANCH"
      ERROR_QUIET
      OUTPUT_STRIP_TRAILING_WHITESPACE)
    if (NOT OSPRAY_VERSION_GITBRANCH MATCHES "^master$|^release-")
      if (NOT OSPRAY_VERSION_GITBRANCH STREQUAL "HEAD")
        set(OSPRAY_VERSION_NOTE "-${OSPRAY_VERSION_GITBRANCH}")
      endif()
      set(OSPRAY_VERSION_NOTE "${OSPRAY_VERSION_NOTE} (${OSPRAY_VERSION_GITHASH_SHORT})")
    endif()
  endif()
endif()

set(OSPRAY_VERSION
  ${OSPRAY_VERSION_MAJOR}.${OSPRAY_VERSION_MINOR}.${OSPRAY_VERSION_PATCH}
)

set(EMBREE_VERSION_REQUIRED 3.2.0)

set(CONFIGURATION_TYPES "Debug;Release;RelWithDebInfo")
if (WIN32)
  if (NOT OSPRAY_DEFAULT_CMAKE_CONFIGURATION_TYPES_SET)
    set(CMAKE_CONFIGURATION_TYPES "${CONFIGURATION_TYPES}"
        CACHE STRING "List of generated configurations." FORCE)
    set(OSPRAY_DEFAULT_CMAKE_CONFIGURATION_TYPES_SET ON
        CACHE INTERNAL "Default CMake configuration types set.")
  endif()
else()
  if(NOT CMAKE_BUILD_TYPE)
    set(CMAKE_BUILD_TYPE "Release" CACHE STRING "Choose the build type." FORCE)
  endif()
  set_property(CACHE CMAKE_BUILD_TYPE PROPERTY STRINGS ${CONFIGURATION_TYPES})
endif()

if("${CMAKE_BUILD_TYPE}" STREQUAL "Debug")
  set(OSPRAY_BUILD_DEBUG          TRUE )
  set(OSPRAY_BUILD_RELWITHDEBINFO FALSE)
  set(OSPRAY_BUILD_RELEASE        FALSE)
elseif("${CMAKE_BUILD_TYPE}" STREQUAL "RelWithDebInfo")
  set(OSPRAY_BUILD_DEBUG          FALSE)
  set(OSPRAY_BUILD_RELWITHDEBINFO TRUE )
  set(OSPRAY_BUILD_RELEASE        FALSE)
else()# Release
  set(OSPRAY_BUILD_DEBUG          FALSE)
  set(OSPRAY_BUILD_RELWITHDEBINFO FALSE)
  set(OSPRAY_BUILD_RELEASE        TRUE )
endif()

set(CMAKE_RUNTIME_OUTPUT_DIRECTORY ${PROJECT_BINARY_DIR})
set(CMAKE_ARCHIVE_OUTPUT_DIRECTORY ${PROJECT_BINARY_DIR})
set(CMAKE_LIBRARY_OUTPUT_DIRECTORY ${PROJECT_BINARY_DIR})

#include bindir - that's where OSPConfig.h and ospray/version.h will be put
include_directories(${PROJECT_BINARY_DIR})

if (WIN32)
  # avoid problematic min/max defines of windows.h
<<<<<<< HEAD
  ADD_DEFINITIONS(-DNOMINMAX)
=======
  add_definitions(-DNOMINMAX)
>>>>>>> f8f1093f
endif()

##############################################################
# OSPRay specific build options and configuration selection
##############################################################

ospray_configure_compiler()
ospray_configure_tasking_system()

option(OSPRAY_USE_EMBREE_STREAMS "Enable use of Embree's stream intersection")
mark_as_advanced(OSPRAY_USE_EMBREE_STREAMS) # feature not implemented yet

set(OSPRAY_TILE_SIZE 64 CACHE STRING "Tile size (x,y dimensions)")
set_property(CACHE OSPRAY_TILE_SIZE PROPERTY STRINGS 8 16 32 64 128 256 512)
mark_as_advanced(OSPRAY_TILE_SIZE)

if (WIN32)
  set(TILE_STACK_DEFAULT_SIZE 64)
elseif (APPLE)
  set(TILE_STACK_DEFAULT_SIZE 32)
else ()
  set(TILE_STACK_DEFAULT_SIZE 128)
endif()

set(OSPRAY_MAX_STACK_TILE_SIZE ${TILE_STACK_DEFAULT_SIZE} CACHE STRING
    "Max size for tile to remain allocated on the stack")
set_property(CACHE OSPRAY_MAX_STACK_TILE_SIZE PROPERTY STRINGS 8 16 32 64 128 256 512)
mark_as_advanced(OSPRAY_MAX_STACK_TILE_SIZE)

set(OSPRAY_PIXELS_PER_JOB 64 CACHE STRING
    "Must be multiple of largest vector width *and* <= OSPRAY_TILE_SIZE")
mark_as_advanced(OSPRAY_PIXELS_PER_JOB)


# make Embree's INSTALLs happy
include(GNUInstallDirs)

# Must be before ISA config and package
include(configure_embree)

option(OSPRAY_ENABLE_TUTORIALS "Enable the 'tutorials' subtree in the build." ON)

option(OSPRAY_ENABLE_APPS "Enable the 'apps' subtree in the build." ON)
mark_as_advanced(OSPRAY_ENABLE_APPS)

option(OSPRAY_ENABLE_TESTING "Enable building, installing, and packaging of test tools.")
<<<<<<< HEAD
=======
option(OSPRAY_AUTO_DOWNLOAD_TEST_IMAGES "Automatically download test images during build." ON)
>>>>>>> f8f1093f

if (OSPRAY_ENABLE_TESTING)
  ENABLE_TESTING()
endif()

##############################################################
# create binary packages; before any install() invocation/definition
##############################################################

option(OSPRAY_ZIP_MODE "Use tarball/zip CPack generator instead of RPM" ON)
mark_as_advanced(OSPRAY_ZIP_MODE)

option(OSPRAY_INSTALL_DEPENDENCIES "Install OSPRay dependencies in binary packages and install")
mark_as_advanced(OSPRAY_INSTALL_DEPENDENCIES)

include(package)

##############################################################
# redistribute TBB and Embree
##############################################################

if (OSPRAY_INSTALL_DEPENDENCIES)
  macro(OSPRAY_INSTALL_NAMELINK NAME TARGET_NAME)
    execute_process(COMMAND "${CMAKE_COMMAND}" -E create_symlink
                    ${TARGET_NAME} ${CMAKE_CURRENT_BINARY_DIR}/lib${NAME}.so)
    install(PROGRAMS ${CMAKE_CURRENT_BINARY_DIR}/lib${NAME}.so
            DESTINATION ${CMAKE_INSTALL_LIBDIR} COMPONENT redist)

    # If the shared lib we're copying is named with a specific version, also
    # create a major version suffixed symlink
    string(REGEX MATCH "([0-9]+)[.]([0-9]+)[.]([0-9]+)" VERSION_STRING ${TARGET_NAME})
    if (CMAKE_MATCH_0)
      execute_process(COMMAND "${CMAKE_COMMAND}" -E create_symlink
                      ${TARGET_NAME}
                      ${CMAKE_CURRENT_BINARY_DIR}/lib${NAME}.so.${CMAKE_MATCH_1})
      install(PROGRAMS ${CMAKE_CURRENT_BINARY_DIR}/lib${NAME}.so.${CMAKE_MATCH_1}
              DESTINATION ${CMAKE_INSTALL_LIBDIR} COMPONENT redist)
    endif()
  endmacro()

  if (OSPRAY_TASKING_TBB)
    if (WIN32)
      set(TBB_DLL_HINTS
        HINTS
        ${TBB_ROOT}/../redist/${TBB_ARCH}_win/tbb/${TBB_VCVER}
        ${TBB_ROOT}/../redist/${TBB_ARCH}/tbb/${TBB_VCVER}
        ${TBB_ROOT}/bin/${TBB_ARCH}/${TBB_VCVER}
        ${TBB_ROOT}/bin
      )
      find_file(TBB_DLL tbb.dll ${TBB_DLL_HINTS})
      find_file(TBB_DLL_DEBUG tbb_debug.dll ${TBB_DLL_HINTS})
      find_file(TBB_DLL_MALLOC tbbmalloc.dll ${TBB_DLL_HINTS})
      find_file(TBB_DLL_MALLOC_DEBUG tbbmalloc_debug.dll ${TBB_DLL_HINTS})
      mark_as_advanced(TBB_DLL)
      mark_as_advanced(TBB_DLL_DEBUG)
      mark_as_advanced(TBB_DLL_MALLOC)
      mark_as_advanced(TBB_DLL_MALLOC_DEBUG)
      install(PROGRAMS ${TBB_DLL} ${TBB_DLL_MALLOC}
              DESTINATION ${CMAKE_INSTALL_BINDIR}
              CONFIGURATIONS Release RelWithDebInfo COMPONENT redist)
      install(PROGRAMS ${TBB_DLL_DEBUG} ${TBB_DLL_MALLOC_DEBUG}
              DESTINATION ${CMAKE_INSTALL_BINDIR}
              CONFIGURATIONS Debug COMPONENT redist)
    else()
      install(PROGRAMS ${TBB_LIBRARY} ${TBB_LIBRARY_MALLOC}
              DESTINATION ${CMAKE_INSTALL_LIBDIR} COMPONENT redist)
      if (NOT APPLE)
        get_filename_component(TBB_LIBNAME ${TBB_LIBRARY} NAME)
        get_filename_component(TBB_MALLOC_LIBNAME ${TBB_LIBRARY_MALLOC} NAME)
        OSPRAY_INSTALL_NAMELINK(tbb ${TBB_LIBNAME})
        OSPRAY_INSTALL_NAMELINK(tbbmalloc ${TBB_MALLOC_LIBNAME})
      endif()
    endif()
  endif()

  if (WIN32)
    get_filename_component(EMBREE_LIB_DIR ${EMBREE_LIBRARY} PATH)
    set(EMBREE_DLL_HINTS
      ${EMBREE_LIB_DIR}
      ${EMBREE_LIB_DIR}/../bin
      ${embree_DIR}/../../../bin
      ${embree_DIR}/../bin
    )
    find_file(EMBREE_DLL embree3.dll HINTS ${EMBREE_DLL_HINTS})
    mark_as_advanced(EMBREE_DLL)
    install(PROGRAMS ${EMBREE_DLL}
            DESTINATION ${CMAKE_INSTALL_BINDIR} COMPONENT redist)
  else()
    install(PROGRAMS ${EMBREE_LIBRARY}
            DESTINATION ${CMAKE_INSTALL_LIBDIR} COMPONENT redist)
    if (NOT APPLE)
      get_filename_component(EMBREE_LIBNAME ${EMBREE_LIBRARY} NAME)
      OSPRAY_INSTALL_NAMELINK(embree ${EMBREE_LIBNAME})
    endif()
  endif()
endif()<|MERGE_RESOLUTION|>--- conflicted
+++ resolved
@@ -93,11 +93,7 @@
 
 if (WIN32)
   # avoid problematic min/max defines of windows.h
-<<<<<<< HEAD
-  ADD_DEFINITIONS(-DNOMINMAX)
-=======
   add_definitions(-DNOMINMAX)
->>>>>>> f8f1093f
 endif()
 
 ##############################################################
@@ -144,13 +140,10 @@
 mark_as_advanced(OSPRAY_ENABLE_APPS)
 
 option(OSPRAY_ENABLE_TESTING "Enable building, installing, and packaging of test tools.")
-<<<<<<< HEAD
-=======
 option(OSPRAY_AUTO_DOWNLOAD_TEST_IMAGES "Automatically download test images during build." ON)
->>>>>>> f8f1093f
 
 if (OSPRAY_ENABLE_TESTING)
-  ENABLE_TESTING()
+  enable_testing()
 endif()
 
 ##############################################################
@@ -240,7 +233,7 @@
             DESTINATION ${CMAKE_INSTALL_LIBDIR} COMPONENT redist)
     if (NOT APPLE)
       get_filename_component(EMBREE_LIBNAME ${EMBREE_LIBRARY} NAME)
-      OSPRAY_INSTALL_NAMELINK(embree ${EMBREE_LIBNAME})
+      ospray_install_namelink(embree ${EMBREE_LIBNAME})
     endif()
   endif()
 endif()