*~
*#
bin
*.user*
build*
*.sw?
tags
.ycm_extra_conf.pyc
*.autosave
*.gz
*.rpm
*.zip
*.bak
deps
tbb
embree
ispc
<<<<<<< HEAD
ospray-doc
=======
ospray-doc
modules
!modules/mpi
>>>>>>> a725cd7a
<|MERGE_RESOLUTION|>--- conflicted
+++ resolved
@@ -15,10 +15,6 @@
 tbb
 embree
 ispc
-<<<<<<< HEAD
-ospray-doc
-=======
 ospray-doc
 modules
-!modules/mpi
->>>>>>> a725cd7a
+!modules/mpi